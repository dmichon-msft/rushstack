{
  "name": "@microsoft/rush",
  "version": "1.0.4",
  "description": "Manage building/installing of multiple NPM package folders",
  "scripts": {
    "build": "gulp",
    "clean": "gulp nuke",
    "test": "gulp"
  },
  "bin": {
    "rush": "./bin/rush"
  },
  "license": "SEE LICENSE IN LICENSE.docx",
  "dependencies": {
    "@microsoft/rush-lib": "1.0.3",
    "@microsoft/stream-collator": "~1.0.1",
    "@microsoft/ts-command-line": "~1.0.1",
<<<<<<< HEAD
=======
    "@microsoft/rush-lib": "1.0.4",
>>>>>>> 4f124229
    "builtins": "~1.0.3",
    "colors": "~1.1.2",
    "git-user-email": "~0.2.1",
    "glob": "~7.0.5",
    "glob-escape": "~0.0.1",
    "inquirer": "~1.2.1",
    "minimatch": "~3.0.2",
    "mkdirp": "~0.5.1",
    "read-package-tree": "~5.1.5",
    "semver": "~5.2.0",
    "wordwrap": "~1.0.0"
  },
  "devDependencies": {
    "@microsoft/sp-build-node": "~0.1.0",
    "gulp": "~3.9.1"
  }
}<|MERGE_RESOLUTION|>--- conflicted
+++ resolved
@@ -12,13 +12,9 @@
   },
   "license": "SEE LICENSE IN LICENSE.docx",
   "dependencies": {
-    "@microsoft/rush-lib": "1.0.3",
+    "@microsoft/rush-lib": "1.0.4",
     "@microsoft/stream-collator": "~1.0.1",
     "@microsoft/ts-command-line": "~1.0.1",
-<<<<<<< HEAD
-=======
-    "@microsoft/rush-lib": "1.0.4",
->>>>>>> 4f124229
     "builtins": "~1.0.3",
     "colors": "~1.1.2",
     "git-user-email": "~0.2.1",
