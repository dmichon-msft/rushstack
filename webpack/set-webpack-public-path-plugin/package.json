{
  "name": "@rushstack/set-webpack-public-path-plugin",
<<<<<<< HEAD
  "version": "3.3.105",
=======
  "version": "3.3.106",
>>>>>>> 87e2e678
  "description": "This plugin sets the webpack public path at runtime.",
  "main": "lib/index.js",
  "typings": "dist/set-webpack-public-path-plugin.d.ts",
  "license": "MIT",
  "repository": {
    "type": "git",
    "url": "https://github.com/microsoft/rushstack.git",
    "directory": "webpack/set-webpack-public-path-plugin"
  },
  "scripts": {
    "build": "heft build --clean",
    "_phase:build": "heft run --only build -- --clean"
  },
  "peerDependencies": {
    "@types/webpack": "^4.39.8",
    "webpack": "^5.35.1"
  },
  "peerDependenciesMeta": {
    "@types/webpack": {
      "optional": true
    },
    "webpack": {
      "optional": true
    }
  },
  "dependencies": {
    "@rushstack/node-core-library": "workspace:*",
    "@rushstack/webpack-plugin-utilities": "workspace:*"
  },
  "devDependencies": {
    "@rushstack/eslint-config": "workspace:*",
    "@rushstack/heft": "workspace:*",
    "@rushstack/heft-node-rig": "workspace:*",
    "@rushstack/heft-webpack5-plugin": "workspace:*",
    "@types/heft-jest": "1.0.1",
    "@types/node": "14.18.36",
    "@types/tapable": "1.0.6",
    "@types/webpack": "4.41.32"
  }
}<|MERGE_RESOLUTION|>--- conflicted
+++ resolved
@@ -1,10 +1,6 @@
 {
   "name": "@rushstack/set-webpack-public-path-plugin",
-<<<<<<< HEAD
-  "version": "3.3.105",
-=======
   "version": "3.3.106",
->>>>>>> 87e2e678
   "description": "This plugin sets the webpack public path at runtime.",
   "main": "lib/index.js",
   "typings": "dist/set-webpack-public-path-plugin.d.ts",
