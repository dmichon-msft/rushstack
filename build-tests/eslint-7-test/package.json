{
  "name": "eslint-7-test",
  "description": "This project contains a build test to validate ESLint 7 compatibility with the latest version of @rushstack/eslint-config (and by extension, the ESLint plugin)",
  "version": "1.0.0",
  "private": true,
  "main": "lib/index.js",
  "license": "MIT",
  "scripts": {
    "build": "heft build --clean",
    "_phase:build": "heft run --only build -- --clean"
  },
  "devDependencies": {
    "@rushstack/eslint-config": "workspace:*",
    "@rushstack/heft": "workspace:*",
<<<<<<< HEAD
    "@rushstack/heft-node-rig": "workspace:*",
    "@types/node": "12.20.24",
=======
    "@types/node": "14.18.36",
>>>>>>> 2f3aca6a
    "@typescript-eslint/parser": "~5.38.0",
    "eslint": "~7.30.0",
    "typescript": "~4.8.4"
  }
}<|MERGE_RESOLUTION|>--- conflicted
+++ resolved
@@ -12,12 +12,8 @@
   "devDependencies": {
     "@rushstack/eslint-config": "workspace:*",
     "@rushstack/heft": "workspace:*",
-<<<<<<< HEAD
     "@rushstack/heft-node-rig": "workspace:*",
-    "@types/node": "12.20.24",
-=======
     "@types/node": "14.18.36",
->>>>>>> 2f3aca6a
     "@typescript-eslint/parser": "~5.38.0",
     "eslint": "~7.30.0",
     "typescript": "~4.8.4"
