lockfileVersion: 5.4

importers:

  rush-lib-test:
    specifiers:
      '@microsoft/rush-lib': file:microsoft-rush-lib-5.93.1.tgz
      '@types/node': 14.18.36
      colors: ^1.4.0
      rimraf: ^4.1.2
      typescript: ~4.8.4
    dependencies:
      '@microsoft/rush-lib': file:../temp/tarballs/microsoft-rush-lib-5.93.1.tgz_@types+node@14.18.36
      colors: 1.4.0
    devDependencies:
      '@types/node': 14.18.36
      rimraf: 4.1.2
      typescript: 4.8.4

  rush-sdk-test:
    specifiers:
      '@microsoft/rush-lib': file:microsoft-rush-lib-5.93.1.tgz
      '@rushstack/rush-sdk': file:rushstack-rush-sdk-5.93.1.tgz
      '@types/node': 14.18.36
      colors: ^1.4.0
      rimraf: ^4.1.2
      typescript: ~4.8.4
    dependencies:
      '@rushstack/rush-sdk': file:../temp/tarballs/rushstack-rush-sdk-5.93.1.tgz_@types+node@14.18.36
      colors: 1.4.0
    devDependencies:
      '@microsoft/rush-lib': file:../temp/tarballs/microsoft-rush-lib-5.93.1.tgz_@types+node@14.18.36
      '@types/node': 14.18.36
      rimraf: 4.1.2
      typescript: 4.8.4

  typescript-newest-test:
    specifiers:
<<<<<<< HEAD
      '@rushstack/eslint-config': file:rushstack-eslint-config-3.1.1.tgz
      '@rushstack/heft': file:rushstack-heft-0.50.0-rc.4.tgz
      '@rushstack/heft-lint-plugin': file:rushstack-heft-lint-plugin-0.1.0-rc.4.tgz
      '@rushstack/heft-typescript-plugin': file:rushstack-heft-typescript-plugin-0.1.0-rc.4.tgz
=======
      '@rushstack/eslint-config': file:rushstack-eslint-config-3.2.0.tgz
      '@rushstack/heft': file:rushstack-heft-0.49.7.tgz
>>>>>>> 2f3aca6a
      eslint: ~8.7.0
      tslint: ~5.20.1
      typescript: ~4.8.4
    devDependencies:
<<<<<<< HEAD
      '@rushstack/eslint-config': file:../temp/tarballs/rushstack-eslint-config-3.1.1.tgz_esueefhpt5ql6xiqdj4wcgwfzi
      '@rushstack/heft': file:../temp/tarballs/rushstack-heft-0.50.0-rc.4.tgz
      '@rushstack/heft-lint-plugin': file:../temp/tarballs/rushstack-heft-lint-plugin-0.1.0-rc.4.tgz_uiwqoe5gpgzxjvn6xsx3zxy4mu
      '@rushstack/heft-typescript-plugin': file:../temp/tarballs/rushstack-heft-typescript-plugin-0.1.0-rc.4.tgz_uiwqoe5gpgzxjvn6xsx3zxy4mu
=======
      '@rushstack/eslint-config': file:../temp/tarballs/rushstack-eslint-config-3.2.0.tgz_esueefhpt5ql6xiqdj4wcgwfzi
      '@rushstack/heft': file:../temp/tarballs/rushstack-heft-0.49.7.tgz
>>>>>>> 2f3aca6a
      eslint: 8.7.0
      tslint: 5.20.1_typescript@4.8.4
      typescript: 4.8.4

  typescript-v3-test:
    specifiers:
<<<<<<< HEAD
      '@rushstack/eslint-config': file:rushstack-eslint-config-3.1.1.tgz
      '@rushstack/heft': file:rushstack-heft-0.50.0-rc.4.tgz
      '@rushstack/heft-lint-plugin': file:rushstack-heft-lint-plugin-0.1.0-rc.4.tgz
      '@rushstack/heft-typescript-plugin': file:rushstack-heft-typescript-plugin-0.1.0-rc.4.tgz
=======
      '@rushstack/eslint-config': file:rushstack-eslint-config-3.2.0.tgz
      '@rushstack/heft': file:rushstack-heft-0.49.7.tgz
>>>>>>> 2f3aca6a
      eslint: ~8.7.0
      tslint: ~5.20.1
      typescript: ~4.8.4
    devDependencies:
<<<<<<< HEAD
      '@rushstack/eslint-config': file:../temp/tarballs/rushstack-eslint-config-3.1.1.tgz_esueefhpt5ql6xiqdj4wcgwfzi
      '@rushstack/heft': file:../temp/tarballs/rushstack-heft-0.50.0-rc.4.tgz
      '@rushstack/heft-lint-plugin': file:../temp/tarballs/rushstack-heft-lint-plugin-0.1.0-rc.4.tgz_uiwqoe5gpgzxjvn6xsx3zxy4mu
      '@rushstack/heft-typescript-plugin': file:../temp/tarballs/rushstack-heft-typescript-plugin-0.1.0-rc.4.tgz_uiwqoe5gpgzxjvn6xsx3zxy4mu
=======
      '@rushstack/eslint-config': file:../temp/tarballs/rushstack-eslint-config-3.2.0.tgz_esueefhpt5ql6xiqdj4wcgwfzi
      '@rushstack/heft': file:../temp/tarballs/rushstack-heft-0.49.7.tgz
>>>>>>> 2f3aca6a
      eslint: 8.7.0
      tslint: 5.20.1_typescript@4.8.4
      typescript: 4.8.4

packages:

  /@babel/code-frame/7.12.13:
    resolution: {integrity: sha512-HV1Cm0Q3ZrpCR93tkWOYiuYIgLxZXZFVG2VgK+MBWjUqZTundupbfx2aXarXuw5Ko5aMcjtJgbSs4vUGBS5v6g==}
    dependencies:
      '@babel/highlight': 7.14.0
    dev: true

  /@babel/code-frame/7.18.6:
    resolution: {integrity: sha512-TDCmlK5eOvH+eH7cdAFlNXeVJqWIQ7gW9tY1GJIpUtFb6CmjVyq2VM3u71bOyR8CRihcCgMUYoDNyLXao3+70Q==}
    engines: {node: '>=6.9.0'}
    dependencies:
      '@babel/highlight': 7.18.6

  /@babel/generator/7.20.14:
    resolution: {integrity: sha512-AEmuXHdcD3A52HHXxaTmYlb8q/xMEhoRP67B3T4Oq7lbmSoqroMZzjnGj3+i1io3pdnF8iBYVu4Ilj+c4hBxYg==}
    engines: {node: '>=6.9.0'}
    dependencies:
      '@babel/types': 7.20.7
      '@jridgewell/gen-mapping': 0.3.2
      jsesc: 2.5.2

  /@babel/helper-environment-visitor/7.18.9:
    resolution: {integrity: sha512-3r/aACDJ3fhQ/EVgFy0hpj8oHyHpQc+LPtJoY9SzTThAsStm4Ptegq92vqKoE3vD706ZVFWITnMnxucw+S9Ipg==}
    engines: {node: '>=6.9.0'}

  /@babel/helper-function-name/7.19.0:
    resolution: {integrity: sha512-WAwHBINyrpqywkUH0nTnNgI5ina5TFn85HKS0pbPDfxFfhyR/aNQEn4hGi1P1JyT//I0t4OgXUlofzWILRvS5w==}
    engines: {node: '>=6.9.0'}
    dependencies:
      '@babel/template': 7.20.7
      '@babel/types': 7.20.7

  /@babel/helper-hoist-variables/7.18.6:
    resolution: {integrity: sha512-UlJQPkFqFULIcyW5sbzgbkxn2FKRgwWiRexcuaR8RNJRy8+LLveqPjwZV/bwrLZCN0eUHD/x8D0heK1ozuoo6Q==}
    engines: {node: '>=6.9.0'}
    dependencies:
      '@babel/types': 7.20.7

  /@babel/helper-split-export-declaration/7.18.6:
    resolution: {integrity: sha512-bde1etTx6ZyTmobl9LLMMQsaizFVZrquTEHOqKeQESMKo4PlObf+8+JA25ZsIpZhT/WEd39+vOdLXAFG/nELpA==}
    engines: {node: '>=6.9.0'}
    dependencies:
      '@babel/types': 7.20.7

  /@babel/helper-string-parser/7.19.4:
    resolution: {integrity: sha512-nHtDoQcuqFmwYNYPz3Rah5ph2p8PFeFCsZk9A/48dPc/rGocJ5J3hAAZ7pb76VWX3fZKu+uEr/FhH5jLx7umrw==}
    engines: {node: '>=6.9.0'}

  /@babel/helper-validator-identifier/7.14.0:
    resolution: {integrity: sha512-V3ts7zMSu5lfiwWDVWzRDGIN+lnCEUdaXgtVHJgLb1rGaA6jMrtB9EmE7L18foXJIE8Un/A/h6NJfGQp/e1J4A==}
    dev: true

  /@babel/helper-validator-identifier/7.19.1:
    resolution: {integrity: sha512-awrNfaMtnHUr653GgGEs++LlAvW6w+DcPrOliSMXWCKo597CwL5Acf/wWdNkf/tfEQE3mjkeD1YOVZOUV/od1w==}
    engines: {node: '>=6.9.0'}

  /@babel/highlight/7.14.0:
    resolution: {integrity: sha512-YSCOwxvTYEIMSGaBQb5kDDsCopDdiUGsqpatp3fOlI4+2HQSkTmEVWnVuySdAC5EWCqSWWTv0ib63RjR7dTBdg==}
    dependencies:
      '@babel/helper-validator-identifier': 7.14.0
      chalk: 2.4.2
      js-tokens: 4.0.0
    dev: true

  /@babel/highlight/7.18.6:
    resolution: {integrity: sha512-u7stbOuYjaPezCuLj29hNW1v64M2Md2qupEKP1fHc7WdOA3DgLh37suiSrZYY7haUB7iBeQZ9P1uiRF359do3g==}
    engines: {node: '>=6.9.0'}
    dependencies:
      '@babel/helper-validator-identifier': 7.19.1
      chalk: 2.4.2
      js-tokens: 4.0.0

  /@babel/parser/7.16.4:
    resolution: {integrity: sha512-6V0qdPUaiVHH3RtZeLIsc+6pDhbYzHR8ogA8w+f+Wc77DuXto19g2QUwveINoS34Uw+W8/hQDGJCx+i4n7xcng==}
    engines: {node: '>=6.0.0'}
    hasBin: true
    dependencies:
      '@babel/types': 7.20.7

  /@babel/parser/7.20.15:
    resolution: {integrity: sha512-DI4a1oZuf8wC+oAJA9RW6ga3Zbe8RZFt7kD9i4qAspz3I/yHet1VvC3DiSy/fsUvv5pvJuNPh0LPOdCcqinDPg==}
    engines: {node: '>=6.0.0'}
    hasBin: true
    dependencies:
      '@babel/types': 7.20.7

  /@babel/template/7.20.7:
    resolution: {integrity: sha512-8SegXApWe6VoNw0r9JHpSteLKTpTiLZ4rMlGIm9JQ18KiCtyQiAMEazujAHrUS5flrcqYZa75ukev3P6QmUwUw==}
    engines: {node: '>=6.9.0'}
    dependencies:
      '@babel/code-frame': 7.18.6
      '@babel/parser': 7.20.15
      '@babel/types': 7.20.7

  /@babel/traverse/7.20.13:
    resolution: {integrity: sha512-kMJXfF0T6DIS9E8cgdLCSAL+cuCK+YEZHWiLK0SXpTo8YRj5lpJu3CDNKiIBCne4m9hhTIqUg6SYTAI39tAiVQ==}
    engines: {node: '>=6.9.0'}
    dependencies:
      '@babel/code-frame': 7.18.6
      '@babel/generator': 7.20.14
      '@babel/helper-environment-visitor': 7.18.9
      '@babel/helper-function-name': 7.19.0
      '@babel/helper-hoist-variables': 7.18.6
      '@babel/helper-split-export-declaration': 7.18.6
      '@babel/parser': 7.20.15
      '@babel/types': 7.20.7
      debug: 4.3.4
      globals: 11.12.0
    transitivePeerDependencies:
      - supports-color

  /@babel/types/7.20.7:
    resolution: {integrity: sha512-69OnhBxSSgK0OzTJai4kyPDiKTIe3j+ctaHdIGVbRahTLAT7L3R9oeXHC2aVSuGYt3cVnoAMDmOCgJ2yaiLMvg==}
    engines: {node: '>=6.9.0'}
    dependencies:
      '@babel/helper-string-parser': 7.19.4
      '@babel/helper-validator-identifier': 7.19.1
      to-fast-properties: 2.0.0

  /@devexpress/error-stack-parser/2.0.6:
    resolution: {integrity: sha512-fneVypElGUH6Be39mlRZeAu00pccTlf4oVuzf9xPJD1cdEqI8NyAiQua/EW7lZdrbMUbgyXcJmfKPefhYius3A==}
    dependencies:
      stackframe: 1.3.4

  /@eslint/eslintrc/1.3.0:
    resolution: {integrity: sha512-UWW0TMTmk2d7hLcWD1/e2g5HDM/HQ3csaLSqXCfqwh4uNDuNqlaKWXmEsL4Cs41Z0KnILNvwbHAah3C2yt06kw==}
    engines: {node: ^12.22.0 || ^14.17.0 || >=16.0.0}
    dependencies:
      ajv: 6.12.6
      debug: 4.3.4
      espree: 9.3.2
      globals: 13.15.0
      ignore: 5.2.0
      import-fresh: 3.3.0
      js-yaml: 4.1.0
      minimatch: 3.1.2
      strip-json-comments: 3.1.1
    transitivePeerDependencies:
      - supports-color
    dev: true

  /@humanwhocodes/config-array/0.9.5:
    resolution: {integrity: sha512-ObyMyWxZiCu/yTisA7uzx81s40xR2fD5Cg/2Kq7G02ajkNubJf6BopgDTmDyc3U7sXpNKM8cYOw7s7Tyr+DnCw==}
    engines: {node: '>=10.10.0'}
    dependencies:
      '@humanwhocodes/object-schema': 1.2.1
      debug: 4.3.4
      minimatch: 3.1.2
    transitivePeerDependencies:
      - supports-color
    dev: true

  /@humanwhocodes/object-schema/1.2.1:
    resolution: {integrity: sha512-ZnQMnLV4e7hDlUvw8H+U8ASL02SS2Gn6+9Ac3wGGLIe7+je2AeAOxPY+izIPJDfFDb7eDjev0Us8MO1iFRN8hA==}
    dev: true

  /@jridgewell/gen-mapping/0.3.2:
    resolution: {integrity: sha512-mh65xKQAzI6iBcFzwv28KVWSmCkdRBWoOh+bYQGW3+6OZvbbN3TqMGo5hqYxQniRcH9F2VZIoJCm4pa3BPDK/A==}
    engines: {node: '>=6.0.0'}
    dependencies:
      '@jridgewell/set-array': 1.1.2
      '@jridgewell/sourcemap-codec': 1.4.14
      '@jridgewell/trace-mapping': 0.3.17

  /@jridgewell/resolve-uri/3.1.0:
    resolution: {integrity: sha512-F2msla3tad+Mfht5cJq7LSXcdudKTWCVYUgw6pLFOOHSTtZlj6SWNYAp+AhuqLmWdBO2X5hPrLcu8cVP8fy28w==}
    engines: {node: '>=6.0.0'}

  /@jridgewell/set-array/1.1.2:
    resolution: {integrity: sha512-xnkseuNADM0gt2bs+BvhO0p78Mk762YnZdsuzFV018NoG1Sj1SCQvpSqa7XUaTam5vAGasABV9qXASMKnFMwMw==}
    engines: {node: '>=6.0.0'}

  /@jridgewell/sourcemap-codec/1.4.14:
    resolution: {integrity: sha512-XPSJHWmi394fuUuzDnGz1wiKqWfo1yXecHQMRf2l6hztTO+nPru658AyDngaBe7isIxEkRsPR3FZh+s7iVa4Uw==}

  /@jridgewell/trace-mapping/0.3.17:
    resolution: {integrity: sha512-MCNzAp77qzKca9+W/+I0+sEpaUnZoeasnghNeVc41VZCEKaCH73Vq3BZZ/SzWIgrqE4H4ceI+p+b6C0mHf9T4g==}
    dependencies:
      '@jridgewell/resolve-uri': 3.1.0
      '@jridgewell/sourcemap-codec': 1.4.14

  /@microsoft/tsdoc-config/0.16.1:
    resolution: {integrity: sha1-TeEZdsEgKFTEYY82S/SZtL4z5lc=}
    dependencies:
      '@microsoft/tsdoc': 0.14.1
      ajv: 6.12.6
      jju: 1.4.0
      resolve: 1.19.0
    dev: true

  /@microsoft/tsdoc/0.14.1:
    resolution: {integrity: sha1-FV7yEGVCeQGZTnZdqKC6DqrouL0=}
    dev: true

  /@nodelib/fs.scandir/2.1.5:
    resolution: {integrity: sha1-dhnC6yGyVIP20WdUi0z9WnSIw9U=}
    engines: {node: '>= 8'}
    dependencies:
      '@nodelib/fs.stat': 2.0.5
      run-parallel: 1.2.0

  /@nodelib/fs.stat/2.0.5:
    resolution: {integrity: sha1-W9Jir5Tp0lvR5xsF3u1Eh2oiLos=}
    engines: {node: '>= 8'}

  /@nodelib/fs.walk/1.2.7:
    resolution: {integrity: sha1-lMI9sY7kZT4Smr0m+wb4cKyeHuI=}
    engines: {node: '>= 8'}
    dependencies:
      '@nodelib/fs.scandir': 2.1.5
      fastq: 1.11.0

  /@pnpm/crypto.base32-hash/1.0.1:
    resolution: {integrity: sha512-pzAXNn6KxTA3kbcI3iEnYs4vtH51XEVqmK/1EiD18MaPKylhqy8UvMJK3zKG+jeP82cqQbozcTGm4yOQ8i3vNw==}
    engines: {node: '>=14.6'}
    dependencies:
      rfc4648: 1.5.2

  /@pnpm/error/1.4.0:
    resolution: {integrity: sha512-vxkRrkneBPVmP23kyjnYwVOtipwlSl6UfL+h+Xa3TrABJTz5rYBXemlTsU5BzST8U4pD7YDkTb3SQu+MMuIDKA==}
    engines: {node: '>=10.16'}

  /@pnpm/link-bins/5.3.25:
    resolution: {integrity: sha512-9Xq8lLNRHFDqvYPXPgaiKkZ4rtdsm7izwM/cUsFDc5IMnG0QYIVBXQbgwhz2UvjUotbJrvfKLJaCfA3NGBnLDg==}
    engines: {node: '>=10.16'}
    dependencies:
      '@pnpm/error': 1.4.0
      '@pnpm/package-bins': 4.1.0
      '@pnpm/read-modules-dir': 2.0.3
      '@pnpm/read-package-json': 4.0.0
      '@pnpm/read-project-manifest': 1.1.7
      '@pnpm/types': 6.4.0
      '@zkochan/cmd-shim': 5.4.1
      is-subdir: 1.2.0
      is-windows: 1.0.2
      mz: 2.7.0
      normalize-path: 3.0.0
      p-settle: 4.1.1
      ramda: 0.27.2

  /@pnpm/package-bins/4.1.0:
    resolution: {integrity: sha512-57/ioGYLBbVRR80Ux9/q2i3y8Q+uQADc3c+Yse8jr/60YLOi3jcWz13e2Jy+ANYtZI258Qc5wk2X077rp0Ly/Q==}
    engines: {node: '>=10.16'}
    dependencies:
      '@pnpm/types': 6.4.0
      fast-glob: 3.2.11
      is-subdir: 1.2.0

  /@pnpm/read-modules-dir/2.0.3:
    resolution: {integrity: sha512-i9OgRvSlxrTS9a2oXokhDxvQzDtfqtsooJ9jaGoHkznue5aFCTSrNZFQ6M18o8hC03QWfnxaKi0BtOvNkKu2+A==}
    engines: {node: '>=10.13'}
    dependencies:
      mz: 2.7.0

  /@pnpm/read-package-json/4.0.0:
    resolution: {integrity: sha512-1cr2tEwe4YU6SI0Hmg+wnsr6yxBt2iJtqv6wrF84On8pS9hx4A2PLw3CIgbwxaG0b+ur5wzhNogwl4qD5FLFNg==}
    engines: {node: '>=10.16'}
    dependencies:
      '@pnpm/error': 1.4.0
      '@pnpm/types': 6.4.0
      load-json-file: 6.2.0
      normalize-package-data: 3.0.3

  /@pnpm/read-project-manifest/1.1.7:
    resolution: {integrity: sha512-tj8ExXZeDcMmMUj7D292ETe/RiEirr1X1wpT6Zy85z2MrFYoG9jfCJpps40OdZBNZBhxbuKtGPWKVSgXD0yrVw==}
    engines: {node: '>=10.16'}
    dependencies:
      '@pnpm/error': 1.4.0
      '@pnpm/types': 6.4.0
      '@pnpm/write-project-manifest': 1.1.7
      detect-indent: 6.1.0
      fast-deep-equal: 3.1.3
      graceful-fs: 4.2.4
      is-windows: 1.0.2
      json5: 2.2.3
      parse-json: 5.2.0
      read-yaml-file: 2.1.0
      sort-keys: 4.2.0
      strip-bom: 4.0.0

  /@pnpm/types/6.4.0:
    resolution: {integrity: sha512-nco4+4sZqNHn60Y4VE/fbtlShCBqipyUO+nKRPvDHqLrecMW9pzHWMVRxk4nrMRoeowj3q0rX3GYRBa8lsHTAg==}
    engines: {node: '>=10.16'}

  /@pnpm/types/8.9.0:
    resolution: {integrity: sha512-3MYHYm8epnciApn6w5Fzx6sepawmsNU7l6lvIq+ER22/DPSrr83YMhU/EQWnf4lORn2YyiXFj0FJSyJzEtIGmw==}
    engines: {node: '>=14.6'}

  /@pnpm/write-project-manifest/1.1.7:
    resolution: {integrity: sha512-OLkDZSqkA1mkoPNPvLFXyI6fb0enCuFji6Zfditi/CLAo9kmIhQFmEUDu4krSB8i908EljG8YwL5Xjxzm5wsWA==}
    engines: {node: '>=10.16'}
    dependencies:
      '@pnpm/types': 6.4.0
      json5: 2.2.3
      mz: 2.7.0
      write-file-atomic: 3.0.3
      write-yaml-file: 4.2.0

  /@sindresorhus/is/0.14.0:
    resolution: {integrity: sha512-9NET910DNaIPngYnLLPeg+Ogzqsi9uM4mSboU5y6p8S5DzMTVEsJZrawi+BoDNUVBa2DhJqQYUFvMDfgU062LQ==}
    engines: {node: '>=6'}

  /@szmarczak/http-timer/1.1.2:
    resolution: {integrity: sha512-XIB2XbzHTN6ieIjfIMV9hlVcfPU26s2vafYWQcZHWXHOxiaRZYEDKEwdl129Zyg50+foYV2jCgtrqSA6qNuNSA==}
    engines: {node: '>=6'}
    dependencies:
      defer-to-connect: 1.1.3

  /@types/argparse/1.0.38:
<<<<<<< HEAD
    resolution: {integrity: sha1-qB/YYG1IH4c6OADG665PHXaKVqk=}
    dev: true
=======
    resolution: {integrity: sha512-ebDJ9b0e702Yr7pWgB0jzm+CX4Srzz8RcXtLJDJB+BSccqMa36uyH/zUsSYao5+BD1ytv3k3rPYCq4mAE1hsXA==}
>>>>>>> 2f3aca6a

  /@types/json-schema/7.0.11:
    resolution: {integrity: sha1-1CG2xSejA398hEM/0sQingFoY9M=}
    dev: true

<<<<<<< HEAD
  /@types/node/12.20.24:
    resolution: {integrity: sha1-w3rGnLKUivtM75X0JPoAN5camlw=}
    dev: true
=======
  /@types/keyv/3.1.4:
    resolution: {integrity: sha512-BQ5aZNSCpj7D6K2ksrRCTmKRLEpnPvWDiLPfoGyhZ++8YtiK9d/3DBKPJgry359X/P1PfruyYwvnvwFjuEiEIg==}
    dependencies:
      '@types/node': 14.18.36

  /@types/lodash/4.14.191:
    resolution: {integrity: sha512-BdZ5BCCvho3EIXw6wUCXHe7rS53AIDPLE+JzwgT+OsJk53oBfbSmZZ7CX4VaRoN78N+TJpFi9QPlfIVNmJYWxQ==}

  /@types/minimatch/3.0.5:
    resolution: {integrity: sha512-Klz949h02Gz2uZCMGwDUSDS1YBlTdDDgbWHi+81l29tQALUtvz4rAYi5uoVhE5Lagoq6DeqAUlbrHvW/mXDgdQ==}

  /@types/minimist/1.2.2:
    resolution: {integrity: sha512-jhuKLIRrhvCPLqwPcx6INqmKeiA5EWrsCOPhrlFSrbrmU4ZMPjj5Ul/oLCMDO98XRUIwVm78xICz4EPCektzeQ==}

  /@types/node-fetch/2.6.2:
    resolution: {integrity: sha512-DHqhlq5jeESLy19TYhLakJ07kNumXWjcDdxXsLUMJZ6ue8VZJj4kLPQVE/2mdHh3xZziNF1xppu5lwmS53HR+A==}
    dependencies:
      '@types/node': 14.18.36
      form-data: 3.0.1

  /@types/node/14.18.36:
    resolution: {integrity: sha512-FXKWbsJ6a1hIrRxv+FoukuHnGTgEzKYGi7kilfMae96AL9UNkPFNWJEEYWzdRI9ooIkbr4AKldyuSTLql06vLQ==}

  /@types/normalize-package-data/2.4.1:
    resolution: {integrity: sha512-Gj7cI7z+98M282Tqmp2K5EIsoouUEzbBJhQQzDE3jSIRk6r9gsz0oUokqIUR4u1R3dMHo0pDHM7sNOHyhulypw==}

  /@types/parse-json/4.0.0:
    resolution: {integrity: sha512-//oorEZjL6sbPcKUaCdIGlIUeH26mgzimjBB77G6XRgnDl/L5wOnpyBGRe/Mmf5CVW3PwEBE1NjiMZ/ssFh4wA==}

  /@types/responselike/1.0.0:
    resolution: {integrity: sha512-85Y2BjiufFzaMIlvJDvTTB8Fxl2xfLo4HgmHzVBz08w4wDePCTjYw66PdrolO0kzli3yam/YCgRufyo1DdQVTA==}
    dependencies:
      '@types/node': 14.18.36
>>>>>>> 2f3aca6a

  /@types/tapable/1.0.6:
    resolution: {integrity: sha1-qcpLcKGLJwzLK8Cqr+/R1Ia36nQ=}
    dev: true

  /@typescript-eslint/eslint-plugin/5.38.1_dgdlt47nc666rkw3n5usybcqsa:
    resolution: {integrity: sha1-nwXUL6j7n2IwTML1woBeA8AcJiA=}
    engines: {node: ^12.22.0 || ^14.17.0 || >=16.0.0}
    peerDependencies:
      '@typescript-eslint/parser': ^5.0.0
      eslint: ^6.0.0 || ^7.0.0 || ^8.0.0
      typescript: '*'
    peerDependenciesMeta:
      typescript:
        optional: true
    dependencies:
      '@typescript-eslint/parser': 5.38.1_esueefhpt5ql6xiqdj4wcgwfzi
      '@typescript-eslint/scope-manager': 5.38.1
      '@typescript-eslint/type-utils': 5.38.1_esueefhpt5ql6xiqdj4wcgwfzi
      '@typescript-eslint/utils': 5.38.1_esueefhpt5ql6xiqdj4wcgwfzi
      debug: 4.3.4
      eslint: 8.7.0
      ignore: 5.2.0
      regexpp: 3.2.0
      semver: 7.3.8
      tsutils: 3.21.0_typescript@4.8.4
      typescript: 4.8.4
    transitivePeerDependencies:
      - supports-color
    dev: true

  /@typescript-eslint/experimental-utils/5.38.1_esueefhpt5ql6xiqdj4wcgwfzi:
    resolution: {integrity: sha1-2e1hjqZbOOmM9KhLh6r2r5KKah4=}
    engines: {node: ^12.22.0 || ^14.17.0 || >=16.0.0}
    peerDependencies:
      eslint: ^6.0.0 || ^7.0.0 || ^8.0.0
    dependencies:
      '@typescript-eslint/utils': 5.38.1_esueefhpt5ql6xiqdj4wcgwfzi
      eslint: 8.7.0
    transitivePeerDependencies:
      - supports-color
      - typescript
    dev: true

  /@typescript-eslint/parser/5.38.1_esueefhpt5ql6xiqdj4wcgwfzi:
    resolution: {integrity: sha1-xXf0KfLDIHG5Lf9K9PX7u9JBS9A=}
    engines: {node: ^12.22.0 || ^14.17.0 || >=16.0.0}
    peerDependencies:
      eslint: ^6.0.0 || ^7.0.0 || ^8.0.0
      typescript: '*'
    peerDependenciesMeta:
      typescript:
        optional: true
    dependencies:
      '@typescript-eslint/scope-manager': 5.38.1
      '@typescript-eslint/types': 5.38.1
      '@typescript-eslint/typescript-estree': 5.38.1_typescript@4.8.4
      debug: 4.3.4
      eslint: 8.7.0
      typescript: 4.8.4
    transitivePeerDependencies:
      - supports-color
    dev: true

  /@typescript-eslint/scope-manager/5.38.1:
    resolution: {integrity: sha1-+HsonviBm0cYk1GBStGD6IAdV2Q=}
    engines: {node: ^12.22.0 || ^14.17.0 || >=16.0.0}
    dependencies:
      '@typescript-eslint/types': 5.38.1
      '@typescript-eslint/visitor-keys': 5.38.1
    dev: true

  /@typescript-eslint/type-utils/5.38.1_esueefhpt5ql6xiqdj4wcgwfzi:
    resolution: {integrity: sha1-fwOPz8xK3k6nbHxpsqol5rJh9ME=}
    engines: {node: ^12.22.0 || ^14.17.0 || >=16.0.0}
    peerDependencies:
      eslint: '*'
      typescript: '*'
    peerDependenciesMeta:
      typescript:
        optional: true
    dependencies:
      '@typescript-eslint/typescript-estree': 5.38.1_typescript@4.8.4
      '@typescript-eslint/utils': 5.38.1_esueefhpt5ql6xiqdj4wcgwfzi
      debug: 4.3.4
      eslint: 8.7.0
      tsutils: 3.21.0_typescript@4.8.4
      typescript: 4.8.4
    transitivePeerDependencies:
      - supports-color
    dev: true

  /@typescript-eslint/types/5.38.1:
    resolution: {integrity: sha1-dPnW3LjcfFjFHp+8ZlPe054uIlw=}
    engines: {node: ^12.22.0 || ^14.17.0 || >=16.0.0}
    dev: true

  /@typescript-eslint/typescript-estree/5.38.1_typescript@4.8.4:
    resolution: {integrity: sha1-ZX2FjV1gh/lrY47jg+4c/1JgWh4=}
    engines: {node: ^12.22.0 || ^14.17.0 || >=16.0.0}
    peerDependencies:
      typescript: '*'
    peerDependenciesMeta:
      typescript:
        optional: true
    dependencies:
      '@typescript-eslint/types': 5.38.1
      '@typescript-eslint/visitor-keys': 5.38.1
      debug: 4.3.4
      globby: 11.1.0
      is-glob: 4.0.3
      semver: 7.3.8
      tsutils: 3.21.0_typescript@4.8.4
      typescript: 4.8.4
    transitivePeerDependencies:
      - supports-color
    dev: true

  /@typescript-eslint/utils/5.38.1_esueefhpt5ql6xiqdj4wcgwfzi:
    resolution: {integrity: sha1-46w317M9E2K7Wt9Kzb4ANy+4E+8=}
    engines: {node: ^12.22.0 || ^14.17.0 || >=16.0.0}
    peerDependencies:
      eslint: ^6.0.0 || ^7.0.0 || ^8.0.0
    dependencies:
      '@types/json-schema': 7.0.11
      '@typescript-eslint/scope-manager': 5.38.1
      '@typescript-eslint/types': 5.38.1
      '@typescript-eslint/typescript-estree': 5.38.1_typescript@4.8.4
      eslint: 8.7.0
      eslint-scope: 5.1.1
      eslint-utils: 3.0.0_eslint@8.7.0
    transitivePeerDependencies:
      - supports-color
      - typescript
    dev: true

  /@typescript-eslint/visitor-keys/5.38.1:
    resolution: {integrity: sha1-UIBxv8a5bRlMCv5qZa1HApBZ7bw=}
    engines: {node: ^12.22.0 || ^14.17.0 || >=16.0.0}
    dependencies:
      '@typescript-eslint/types': 5.38.1
      eslint-visitor-keys: 3.3.0
    dev: true

  /@vue/compiler-core/3.2.47:
    resolution: {integrity: sha512-p4D7FDnQb7+YJmO2iPEv0SQNeNzcbHdGByJDsT4lynf63AFkOTFN07HsiRSvjGo0QrxR/o3d0hUyNCUnBU2Tig==}
    dependencies:
      '@babel/parser': 7.20.15
      '@vue/shared': 3.2.47
      estree-walker: 2.0.2
      source-map: 0.6.1

  /@vue/compiler-dom/3.2.47:
    resolution: {integrity: sha512-dBBnEHEPoftUiS03a4ggEig74J2YBZ2UIeyfpcRM2tavgMWo4bsEfgCGsu+uJIL/vax9S+JztH8NmQerUo7shQ==}
    dependencies:
      '@vue/compiler-core': 3.2.47
      '@vue/shared': 3.2.47

  /@vue/compiler-sfc/3.2.47:
    resolution: {integrity: sha512-rog05W+2IFfxjMcFw10tM9+f7i/+FFpZJJ5XHX72NP9eC2uRD+42M3pYcQqDXVYoj74kHMSEdQ/WmCjt8JFksQ==}
    dependencies:
      '@babel/parser': 7.20.15
      '@vue/compiler-core': 3.2.47
      '@vue/compiler-dom': 3.2.47
      '@vue/compiler-ssr': 3.2.47
      '@vue/reactivity-transform': 3.2.47
      '@vue/shared': 3.2.47
      estree-walker: 2.0.2
      magic-string: 0.25.9
      postcss: 8.4.21
      source-map: 0.6.1

  /@vue/compiler-ssr/3.2.47:
    resolution: {integrity: sha512-wVXC+gszhulcMD8wpxMsqSOpvDZ6xKXSVWkf50Guf/S+28hTAXPDYRTbLQ3EDkOP5Xz/+SY37YiwDquKbJOgZw==}
    dependencies:
      '@vue/compiler-dom': 3.2.47
      '@vue/shared': 3.2.47

  /@vue/reactivity-transform/3.2.47:
    resolution: {integrity: sha512-m8lGXw8rdnPVVIdIFhf0LeQ/ixyHkH5plYuS83yop5n7ggVJU+z5v0zecwEnX7fa7HNLBhh2qngJJkxpwEEmYA==}
    dependencies:
      '@babel/parser': 7.20.15
      '@vue/compiler-core': 3.2.47
      '@vue/shared': 3.2.47
      estree-walker: 2.0.2
      magic-string: 0.25.9

  /@vue/shared/3.2.47:
    resolution: {integrity: sha512-BHGyyGN3Q97EZx0taMQ+OLNuZcW3d37ZEVmEAyeoA9ERdGvm9Irc/0Fua8SNyOtV1w6BS4q25wbMzJujO9HIfQ==}

  /@yarnpkg/lockfile/1.0.2:
    resolution: {integrity: sha512-MqJ00WXw89ga0rK6GZkdmmgv3bAsxpJixyTthjcix73O44pBqotyU2BejBkLuIsaOBI6SEu77vAnSyLe5iIHkw==}

  /@zkochan/cmd-shim/5.4.1:
    resolution: {integrity: sha512-odWb1qUzt0dIOEUPyWBEpFDYQPRjEMr/dbHHAfgBkVkYR9aO7Zo+I7oYWrXIxl+cKlC7+49ftPm8uJxL1MA9kw==}
    engines: {node: '>=10.13'}
    dependencies:
      cmd-extension: 1.0.2
      graceful-fs: 4.2.10
      is-windows: 1.0.2

  /acorn-jsx/5.3.2_acorn@8.7.1:
    resolution: {integrity: sha512-rq9s+JNhf0IChjtDXxllJ7g41oZk5SlXtp0LHwyA5cejwn7vKmKp4pPri6YEePv2PU65sAsegbXtIinmDFDXgQ==}
    peerDependencies:
      acorn: ^6.0.0 || ^7.0.0 || ^8.0.0
    dependencies:
      acorn: 8.7.1
    dev: true

  /acorn/8.7.1:
    resolution: {integrity: sha512-Xx54uLJQZ19lKygFXOWsscKUbsBZW0CPykPhVQdhIeIwrbPmJzqeASDInc8nKBnp/JT6igTs82qPXz069H8I/A==}
    engines: {node: '>=0.4.0'}
    hasBin: true
    dev: true

  /agent-base/6.0.2:
    resolution: {integrity: sha512-RZNwNclF7+MS/8bDg70amg32dyeZGZxiDuQmZxKLAlQjr3jGyLx+4Kkk58UO7D2QdgFIQCovuSuZESne6RG6XQ==}
    engines: {node: '>= 6.0.0'}
    dependencies:
      debug: 4.3.4
    transitivePeerDependencies:
      - supports-color

  /ajv/6.12.6:
    resolution: {integrity: sha512-j3fVLgvTo527anyYyJOGTYJbG+vnnQYvE0m5mmkc1TK+nxAppkCLMIL0aZ4dblVCNoGShhm+kzE4ZUykBoMg4g==}
    dependencies:
      fast-deep-equal: 3.1.3
      fast-json-stable-stringify: 2.1.0
      json-schema-traverse: 0.4.1
      uri-js: 4.4.1
    dev: true

  /ansi-align/3.0.1:
    resolution: {integrity: sha512-IOfwwBF5iczOjp/WeY4YxyjqAFMQoZufdQWDd19SEExbVLNXqvpzSJ/M7Za4/sCPmQ0+GRquoA7bGcINcxew6w==}
    dependencies:
      string-width: 4.2.3

  /ansi-escapes/4.3.2:
    resolution: {integrity: sha512-gKXj5ALrKWQLsYG9jlTRmR/xKluxHV+Z9QEwNIgCfM1/uwPMCuzVVnh5mwTd+OuBZcwSIMbqssNWRm1lE51QaQ==}
    engines: {node: '>=8'}
    dependencies:
      type-fest: 0.21.3

  /ansi-regex/5.0.1:
    resolution: {integrity: sha512-quJQXlTSUGL2LH9SUXo8VwsY4soanhgo6LNSm84E1LBcE8s3O0wpdiRzyR9z/ZZJMlMWv37qOOb9pdJlMUEKFQ==}
    engines: {node: '>=8'}

  /ansi-styles/3.2.1:
    resolution: {integrity: sha512-VT0ZI6kZRdTh8YyJw3SMbYm/u+NqfsAxEpWO0Pf9sq8/e94WxxOpPKx9FR1FlyCtOVDNOQ+8ntlqFxiRc+r5qA==}
    engines: {node: '>=4'}
    dependencies:
      color-convert: 1.9.3

  /ansi-styles/4.3.0:
    resolution: {integrity: sha512-zbB9rCJAT1rbjiVDb2hqKFHNYLxgtk8NURxZ3IZwD3F6NtxbXZQCnnSi1Lkx+IDohdPlFp222wVALIheZJQSEg==}
    engines: {node: '>=8'}
    dependencies:
      color-convert: 2.0.1

  /any-promise/1.3.0:
    resolution: {integrity: sha512-7UvmKalWRt1wgjL1RrGxoSJW/0QZFIegpeGvZG9kjp8vrRu55XTHbwnqq2GpXm9uLbcuhxm3IqX9OB4MZR1b2A==}

  /anymatch/3.1.2:
    resolution: {integrity: sha1-wFV8CWrzLxBhmPT04qODU343hxY=}
    engines: {node: '>= 8'}
    dependencies:
      normalize-path: 3.0.0
      picomatch: 2.3.0

  /argparse/1.0.10:
    resolution: {integrity: sha512-o5Roy6tNG4SL/FOkCAN6RzjiakZS25RLYFrcMttJqbdd8BWrnA+fGz57iN5Pb06pvBGvl5gQ0B48dJlslXvoTg==}
    dependencies:
      sprintf-js: 1.0.3

  /argparse/2.0.1:
<<<<<<< HEAD
    resolution: {integrity: sha1-JG9Q88p4oyQPbJl+ipvR6sSeSzg=}
    dev: true
=======
    resolution: {integrity: sha512-8+9WqebbFzpX9OR+Wa6O29asIogeRMzcGtAINdpMHHyAg10f05aSFVBbcEqGf/PXw1EjAZ+q2/bEBg3DvurK3Q==}

  /array-differ/3.0.0:
    resolution: {integrity: sha512-THtfYS6KtME/yIAhKjZ2ul7XI96lQGHRputJQHO80LAWQnuGP4iCIN8vdMRboGbIEYBwU33q8Tch1os2+X0kMg==}
    engines: {node: '>=8'}
>>>>>>> 2f3aca6a

  /array-includes/3.1.5:
    resolution: {integrity: sha1-LDIAENuNMQMf0qX2s7vUsarTG9s=}
    engines: {node: '>= 0.4'}
    dependencies:
      call-bind: 1.0.2
      define-properties: 1.1.4
      es-abstract: 1.20.1
      get-intrinsic: 1.1.1
      is-string: 1.0.7
    dev: true

  /array-union/2.1.0:
    resolution: {integrity: sha1-t5hCCtvrHego2ErNii4j0+/oXo0=}
    engines: {node: '>=8'}

  /array.prototype.flatmap/1.3.0:
    resolution: {integrity: sha1-p+jtQiX0eIpwzZEKvPB5HnalU08=}
    engines: {node: '>= 0.4'}
    dependencies:
      call-bind: 1.0.2
      define-properties: 1.1.4
      es-abstract: 1.20.1
      es-shim-unscopables: 1.0.0
    dev: true

  /arrify/1.0.1:
    resolution: {integrity: sha512-3CYzex9M9FGQjCGMGyi6/31c8GJbgb0qGyrx5HWxPd0aCwh4cB2YjMb2Xf9UuoogrMrlO9cTqnB5rI5GHZTcUA==}
    engines: {node: '>=0.10.0'}

  /arrify/2.0.1:
    resolution: {integrity: sha512-3duEwti880xqi4eAMN8AyR4a0ByT90zoYdLlevfrvU43vb0YZwZVfxOgxWrLXXXpyugL0hNZc9G6BiB5B3nUug==}
    engines: {node: '>=8'}

  /asap/2.0.6:
    resolution: {integrity: sha512-BSHWgDSAiKs50o2Re8ppvp3seVHXSRM44cdSsT9FfNEUUZLOGWVCsiWaRPWM1Znn+mqZ1OfVZ3z3DWEzSp7hRA==}

  /asynckit/0.4.0:
    resolution: {integrity: sha512-Oei9OH4tRh0YqU3GxhX79dM/mwVgvbZJaSNaRk+bshkj0S5cfHcgYakreBjrHwatXKbz+IoIdYLxrKim2MjW0Q==}

  /balanced-match/1.0.2:
    resolution: {integrity: sha512-3oSeUO0TMV67hN1AmbXsK4yaqU7tjiHlbxRDZOpH0KW9+CeX4bRAaX0Anxt0tx2MrpRpWwQaPwIlISEJhYU5Pw==}

  /base64-js/1.5.1:
    resolution: {integrity: sha512-AKpaYlHn8t4SVbOHCy+b5+KKgvR4vrsD8vbvrbiQJps7fKDTkjkDry6ji0rUJjC0kzbNePLwzxq8iypo41qeWA==}

  /better-path-resolve/1.0.0:
    resolution: {integrity: sha512-pbnl5XzGBdrFU/wT4jqmJVPn2B6UHPBOhzMQkY/SPUPB6QtUXtmBHBIwCbXJol93mOpGMnQyP/+BB19q04xj7g==}
    engines: {node: '>=4'}
    dependencies:
      is-windows: 1.0.2

  /binary-extensions/2.2.0:
    resolution: {integrity: sha1-dfUC7q+f/eQvyYgpZFvk6na9ni0=}
    engines: {node: '>=8'}

  /bl/4.1.0:
    resolution: {integrity: sha512-1W07cM9gS6DcLperZfFSj+bWLtaPGSOHWhPiGzXmvVJbRLdG82sH/Kn8EtW1VqWVA54AKf2h5k5BbnIbwF3h6w==}
    dependencies:
      buffer: 5.7.1
      inherits: 2.0.4
      readable-stream: 3.6.0

  /boxen/5.1.2:
    resolution: {integrity: sha512-9gYgQKXx+1nP8mP7CzFyaUARhg7D3n1dF/FnErWmu9l6JvGpNUN278h0aSb+QjoiKSWG+iZ3uHrcqk0qrY9RQQ==}
    engines: {node: '>=10'}
    dependencies:
      ansi-align: 3.0.1
      camelcase: 6.3.0
      chalk: 4.1.1
      cli-boxes: 2.2.1
      string-width: 4.2.3
      type-fest: 0.20.2
      widest-line: 3.1.0
      wrap-ansi: 7.0.0

  /brace-expansion/1.1.11:
    resolution: {integrity: sha512-iCuPHDFgrHX7H2vEI/5xpz07zSHB00TpugqhmYtVmMO6518mCuRMoOYFldEBl0g187ufozdaHgWKcYFb61qGiA==}
    dependencies:
      balanced-match: 1.0.2
      concat-map: 0.0.1

  /braces/3.0.2:
    resolution: {integrity: sha1-NFThpGLujVmeI23zNs2epPiv4Qc=}
    engines: {node: '>=8'}
    dependencies:
      fill-range: 7.0.1

  /buffer/5.7.1:
    resolution: {integrity: sha512-EHcyIPBQ4BSGlvjB16k5KgAJ27CIsHY/2JBmCRReo48y9rQ3MaUzWX3KVlBa4U7MyX02HdVj0K7C3WaB3ju7FQ==}
    dependencies:
      base64-js: 1.5.1
      ieee754: 1.2.1

  /builtin-modules/1.1.1:
    resolution: {integrity: sha1-Jw8HbFpywC9bZaR9+Uxf46J4iS8=}
    engines: {node: '>=0.10.0'}
    dev: true

  /builtin-modules/3.1.0:
    resolution: {integrity: sha512-k0KL0aWZuBt2lrxrcASWDfwOLMnodeQjodT/1SxEQAXsHANgo6ZC/VEaSEHCXt7aSTZ4/4H5LKa+tBXmW7Vtvw==}
    engines: {node: '>=6'}

  /builtins/1.0.3:
    resolution: {integrity: sha512-uYBjakWipfaO/bXI7E8rq6kpwHRZK5cNYrUv2OzZSI/FvmdMyXJ2tG9dKcjEC5YHmHpUAwsargWIZNWdxb/bnQ==}

  /cacheable-request/6.1.0:
    resolution: {integrity: sha512-Oj3cAGPCqOZX7Rz64Uny2GYAZNliQSqfbePrgAQ1wKAihYmCUnraBtJtKcGR4xz7wF+LoJC+ssFZvv5BgF9Igg==}
    engines: {node: '>=8'}
    dependencies:
      clone-response: 1.0.3
      get-stream: 5.2.0
      http-cache-semantics: 4.1.1
      keyv: 3.1.0
      lowercase-keys: 2.0.0
      normalize-url: 4.5.1
      responselike: 1.0.2

  /call-bind/1.0.2:
    resolution: {integrity: sha1-sdTonmiBGcPJqQOtMKuy9qkZvjw=}
    dependencies:
      function-bind: 1.1.1
      get-intrinsic: 1.1.1
    dev: true

  /callsite-record/4.1.5:
    resolution: {integrity: sha512-OqeheDucGKifjQRx524URgV4z4NaKjocGhygTptDea+DLROre4ZEecA4KXDq+P7qlGCohYVNOh3qr+y5XH5Ftg==}
    dependencies:
      '@devexpress/error-stack-parser': 2.0.6
      '@types/lodash': 4.14.191
      callsite: 1.0.0
      chalk: 2.4.2
      highlight-es: 1.0.3
      lodash: 4.17.21
      pinkie-promise: 2.0.1

  /callsite/1.0.0:
    resolution: {integrity: sha512-0vdNRFXn5q+dtOqjfFtmtlI9N2eVZ7LMyEV2iKC5mEEFvSg/69Ml6b/WU2qF8W1nLRa0wiSrDT3Y5jOHZCwKPQ==}

  /callsites/3.1.0:
    resolution: {integrity: sha512-P8BjAsXvZS+VIDUI11hHCQEv74YT67YUi5JJFNWIqL235sBmjX4+qx9Muvls5ivyNENctx46xQLQ3aTuE7ssaQ==}
    engines: {node: '>=6'}

  /camelcase-keys/6.2.2:
    resolution: {integrity: sha512-YrwaA0vEKazPBkn0ipTiMpSajYDSe+KjQfrjhcBMxJt/znbvlHd8Pw/Vamaz5EB4Wfhs3SUR3Z9mwRu/P3s3Yg==}
    engines: {node: '>=8'}
    dependencies:
      camelcase: 5.3.1
      map-obj: 4.3.0
      quick-lru: 4.0.1

  /camelcase/5.3.1:
    resolution: {integrity: sha512-L28STB170nwWS63UjtlEOE3dldQApaJXZkOI1uMFfzf3rRuPegHaHesyee+YxQ+W6SvRDQV6UrdOdRiR153wJg==}
    engines: {node: '>=6'}

  /camelcase/6.3.0:
    resolution: {integrity: sha512-Gmy6FhYlCY7uOElZUSbxo2UCDH8owEk996gkbrpsgGtrJLM3J7jGxl9Ic7Qwwj4ivOE5AWZWRMecDdF7hqGjFA==}
    engines: {node: '>=10'}

  /chalk/2.4.2:
    resolution: {integrity: sha512-Mti+f9lpJNcwF4tWV8/OrTTtF1gZi+f8FqlyAdouralcFWFQWF2+NgCHShjkCb+IFBLq9buZwE1xckQU4peSuQ==}
    engines: {node: '>=4'}
    dependencies:
      ansi-styles: 3.2.1
      escape-string-regexp: 1.0.5
      supports-color: 5.5.0

  /chalk/4.1.1:
    resolution: {integrity: sha512-diHzdDKxcU+bAsUboHLPEDQiw0qEe0qd7SYUn3HgcFlWgbDcfLGswOHYeGrHKzG9z6UYf01d9VFMfZxPM1xZSg==}
    engines: {node: '>=10'}
    dependencies:
      ansi-styles: 4.3.0
      supports-color: 7.2.0

  /chardet/0.7.0:
    resolution: {integrity: sha512-mT8iDcrh03qDGRRmoA2hmBJnxpllMR+0/0qlzjqZES6NdiWDcZkCNAk4rPFZ9Q85r27unkiNNg8ZOiwZXBHwcA==}

  /chokidar/3.4.3:
    resolution: {integrity: sha1-wd84IxRI5FykrFiObHlXO6alfVs=}
    engines: {node: '>= 8.10.0'}
    dependencies:
      anymatch: 3.1.2
      braces: 3.0.2
      glob-parent: 5.1.2
      is-binary-path: 2.1.0
      is-glob: 4.0.3
      normalize-path: 3.0.0
      readdirp: 3.5.0
    optionalDependencies:
      fsevents: 2.1.3

  /chownr/2.0.0:
    resolution: {integrity: sha512-bIomtDF5KGpdogkLd9VspvFzk9KfpyyGlS8YFVZl7TGPBHL5snIOnxeshwVgPteQ9b4Eydl+pVbIyE1DcvCWgQ==}
    engines: {node: '>=10'}

  /ci-info/2.0.0:
    resolution: {integrity: sha512-5tK7EtrZ0N+OLFMthtqOj4fI2Jeb88C4CAZPu25LDVUgXJ0A3Js4PMGqrn0JU1W0Mh1/Z8wZzYPxqUrXeBboCQ==}

  /cli-boxes/2.2.1:
    resolution: {integrity: sha512-y4coMcylgSCdVinjiDBuR8PCC2bLjyGTwEmPb9NHR/QaNU6EUOXcTY/s6VjGMD6ENSEaeQYHCY0GNGS5jfMwPw==}
    engines: {node: '>=6'}

  /cli-cursor/3.1.0:
    resolution: {integrity: sha512-I/zHAwsKf9FqGoXM4WWRACob9+SNukZTd94DWF57E4toouRulbCxcUh6RKUEOQlYTHJnzkPMySvPNaaSLNfLZw==}
    engines: {node: '>=8'}
    dependencies:
      restore-cursor: 3.1.0

  /cli-spinners/2.7.0:
    resolution: {integrity: sha512-qu3pN8Y3qHNgE2AFweciB1IfMnmZ/fsNTEE+NOFjmGB2F/7rLhnhzppvpCnN4FovtP26k8lHyy9ptEbNwWFLzw==}
    engines: {node: '>=6'}

  /cli-table/0.3.11:
    resolution: {integrity: sha512-IqLQi4lO0nIB4tcdTpN4LCB9FI3uqrJZK7RC515EnhZ6qBaglkIgICb1wjeAqpdoOabm1+SuQtkXIPdYC93jhQ==}
    engines: {node: '>= 0.2.0'}
    dependencies:
      colors: 1.0.3

  /cli-width/3.0.0:
    resolution: {integrity: sha512-FxqpkPPwu1HjuN93Omfm4h8uIanXofW0RxVEW3k5RKx+mJJYSthzNhp32Kzxxy3YAEZ/Dc/EWN1vZRY0+kOhbw==}
    engines: {node: '>= 10'}

  /cliui/7.0.4:
    resolution: {integrity: sha512-OcRE68cOsVMXp1Yvonl/fzkQOyjLSu/8bhPDfQt0e0/Eb283TKP20Fs2MqoPsr9SwA595rRCA+QMzYc9nBP+JQ==}
    dependencies:
      string-width: 4.2.3
      strip-ansi: 6.0.1
      wrap-ansi: 7.0.0

  /clone-response/1.0.3:
    resolution: {integrity: sha512-ROoL94jJH2dUVML2Y/5PEDNaSHgeOdSDicUyS7izcF63G6sTc/FTjLub4b8Il9S8S0beOfYt0TaA5qvFK+w0wA==}
    dependencies:
      mimic-response: 1.0.1

  /clone/1.0.4:
    resolution: {integrity: sha512-JQHZ2QMW6l3aH/j6xCqQThY/9OH4D/9ls34cgkUBiEeocRTU04tHfKPBsUK1PqZCUQM7GiA0IIXJSuXHI64Kbg==}
    engines: {node: '>=0.8'}

  /cmd-extension/1.0.2:
    resolution: {integrity: sha512-iWDjmP8kvsMdBmLTHxFaqXikO8EdFRDfim7k6vUHglY/2xJ5jLrPsnQGijdfp4U+sr/BeecG0wKm02dSIAeQ1g==}
    engines: {node: '>=10'}

  /co/4.6.0:
    resolution: {integrity: sha512-QVb0dM5HvG+uaxitm8wONl7jltx8dqhfU33DcqtOZcLSVIKSDDLDi7+0LbAKiyI8hD9u42m2YxXSkMGWThaecQ==}
    engines: {iojs: '>= 1.0.0', node: '>= 0.12.0'}

  /color-convert/1.9.3:
    resolution: {integrity: sha512-QfAUtd+vFdAtFQcC8CCyYt1fYWxSqAiK2cSD6zDB8N3cpsEBAvRxp9zOGg6G/SHHJYAT88/az/IuDGALsNVbGg==}
    dependencies:
      color-name: 1.1.3

  /color-convert/2.0.1:
    resolution: {integrity: sha512-RRECPsj7iu/xb5oKYcsFHSppFNnsj/52OVTRKb4zP5onXwVF3zVmmToNcOfGC+CRDpfK/U584fMg38ZHCaElKQ==}
    engines: {node: '>=7.0.0'}
    dependencies:
      color-name: 1.1.4

  /color-name/1.1.3:
    resolution: {integrity: sha512-72fSenhMw2HZMTVHeCA9KCmpEIbzWiQsjN+BHcBbS9vr1mtt+vJjPdksIBNUmKAW8TFUDPJK5SUU3QhE9NEXDw==}

  /color-name/1.1.4:
    resolution: {integrity: sha512-dOy+3AuW3a2wNbZHIuMZpTcgjGuLU/uBL/ubcZF9OXbDo8ff4O8yVp5Bf0efS8uEoYo5q4Fx7dY9OgQGXgAsQA==}

  /colors/1.0.3:
    resolution: {integrity: sha512-pFGrxThWcWQ2MsAz6RtgeWe4NK2kUE1WfsrvvlctdII745EW9I0yflqhe7++M5LEc7bV2c/9/5zc8sFcpL0Drw==}
    engines: {node: '>=0.1.90'}

  /colors/1.2.5:
    resolution: {integrity: sha1-icetmjdLwDDfgBMkH2gTbtiDWvw=}
    engines: {node: '>=0.1.90'}

  /colors/1.4.0:
    resolution: {integrity: sha512-a+UqTh4kgZg/SlGvfbzDHpgRu7AAQOmmqRHJnxhRZICKFUT91brVhNNt58CMWU9PsBbv3PDCZUHbVxuDiH2mtA==}
    engines: {node: '>=0.1.90'}
    dev: false

  /combined-stream/1.0.8:
    resolution: {integrity: sha512-FQN4MRfuJeHf7cBbBMJFXhKSDq+2kAArBlmRBvcvFE5BB1HZKXtSFASDhdlz9zOYwxh8lDdnvmMOe/+5cdoEdg==}
    engines: {node: '>= 0.8'}
    dependencies:
      delayed-stream: 1.0.0

  /commander/2.20.3:
    resolution: {integrity: sha512-GpVkmM8vF2vQUkj2LvZmD35JxeJOLCwJ9cUkugyk2nuhbv3+mJvpLYYt+0+USMxE+oj+ey/lJEnhZw75x/OMcQ==}

  /concat-map/0.0.1:
    resolution: {integrity: sha1-2Klr13/Wjfd5OnMDajug1UBdR3s=}
<<<<<<< HEAD
    dev: true
=======

  /configstore/5.0.1:
    resolution: {integrity: sha512-aMKprgk5YhBNyH25hj8wGt2+D52Sw1DRRIzqBwLp2Ya9mFmY8KPvvtvmna8SxVR9JMZ4kzMD68N22vlaRpkeFA==}
    engines: {node: '>=8'}
    dependencies:
      dot-prop: 5.3.0
      graceful-fs: 4.2.10
      make-dir: 3.1.0
      unique-string: 2.0.0
      write-file-atomic: 3.0.3
      xdg-basedir: 4.0.0

  /core-util-is/1.0.3:
    resolution: {integrity: sha512-ZQBvi1DcpJ4GDqanjucZ2Hj3wEO5pZDS89BWbkcrvdxksJorwUDDZamX9ldFkp9aw2lmBDLgkObEA4DWNJ9FYQ==}

  /cosmiconfig/7.1.0:
    resolution: {integrity: sha512-AdmX6xUzdNASswsFtmwSt7Vj8po9IuqXm0UXz7QKPuEUmPB4XyjGfaAr2PSuELMwkRMVH1EpIkX5bTZGRB3eCA==}
    engines: {node: '>=10'}
    dependencies:
      '@types/parse-json': 4.0.0
      import-fresh: 3.3.0
      parse-json: 5.2.0
      path-type: 4.0.0
      yaml: 1.10.2
>>>>>>> 2f3aca6a

  /cross-spawn/7.0.3:
    resolution: {integrity: sha512-iRDPJKUPVEND7dHPO8rkbOnPpyDygcDFtWjpeWNCgy8WP2rXcxXL8TskReQl6OrB2G7+UJrags1q15Fudc7G6w==}
    engines: {node: '>= 8'}
    dependencies:
      path-key: 3.1.1
      shebang-command: 2.0.0
      which: 2.0.2

  /crypto-random-string/2.0.0:
    resolution: {integrity: sha512-v1plID3y9r/lPhviJ1wrXpLeyUIGAZ2SHNYTEapm7/8A9nLPoyvVp3RK/EPFqn5kEznyWgYZNsRtYYIWbuG8KA==}
    engines: {node: '>=8'}

  /debug/4.3.4:
    resolution: {integrity: sha512-PRWFHuSU3eDtQJPvnNY7Jcket1j0t5OuOsFzPPzsekD52Zl8qUfFIPEiswXqIvHWGVHOgX+7G/vCNNhehwxfkQ==}
    engines: {node: '>=6.0'}
    peerDependencies:
      supports-color: '*'
    peerDependenciesMeta:
      supports-color:
        optional: true
    dependencies:
      ms: 2.1.2

  /debuglog/1.0.1:
    resolution: {integrity: sha512-syBZ+rnAK3EgMsH2aYEOLUW7mZSY9Gb+0wUMCFsZvcmiz+HigA0LOcq/HoQqVuGG+EKykunc7QG2bzrponfaSw==}

  /decamelize-keys/1.1.1:
    resolution: {integrity: sha512-WiPxgEirIV0/eIOMcnFBA3/IJZAZqKnwAwWyvvdi4lsr1WCN22nhdf/3db3DoZcUjTV2SqfzIwNyp6y2xs3nmg==}
    engines: {node: '>=0.10.0'}
    dependencies:
      decamelize: 1.2.0
      map-obj: 1.0.1

  /decamelize/1.2.0:
    resolution: {integrity: sha512-z2S+W9X73hAUUki+N+9Za2lBlun89zigOyGrsax+KUQ6wKW4ZoWpEYBkGhQjwAjjDCkWxhY0VKEhk8wzY7F5cA==}
    engines: {node: '>=0.10.0'}

  /decompress-response/3.3.0:
    resolution: {integrity: sha512-BzRPQuY1ip+qDonAOz42gRm/pg9F768C+npV/4JOsxRC2sq+Rlk+Q4ZCAsOhnIaMrgarILY+RMUIvMmmX1qAEA==}
    engines: {node: '>=4'}
    dependencies:
      mimic-response: 1.0.1

  /deep-extend/0.6.0:
    resolution: {integrity: sha512-LOHxIOaPYdHlJRtCQfDIVZtfw/ufM8+rVj649RIHzcm/vGwQRXFt6OPqIFWsm2XEMrNIEtWR64sY1LEKD2vAOA==}
    engines: {node: '>=4.0.0'}

  /deep-is/0.1.3:
    resolution: {integrity: sha512-GtxAN4HvBachZzm4OnWqc45ESpUCMwkYcsjnsPs23FwJbsO+k4t0k9bQCgOmzIlpHO28+WPK/KRbRk0DDHuuDw==}
    dev: true

  /defaults/1.0.4:
    resolution: {integrity: sha512-eFuaLoy/Rxalv2kr+lqMlUnrDWV+3j4pljOIJgLIhI058IQfWJ7vXhyEIHu+HtC738klGALYxOKDO0bQP3tg8A==}
    dependencies:
      clone: 1.0.4

  /defer-to-connect/1.1.3:
    resolution: {integrity: sha512-0ISdNousHvZT2EiFlZeZAHBUvSxmKswVCEf8hW7KWgG4a8MVEu/3Vb6uWYozkjylyCxe0JBIiRB1jV45S70WVQ==}

  /define-properties/1.1.4:
    resolution: {integrity: sha1-CxTXvX++svNXLDp+2oDqXVf7BbE=}
    engines: {node: '>= 0.4'}
    dependencies:
      has-property-descriptors: 1.0.0
      object-keys: 1.1.1
    dev: true

  /delayed-stream/1.0.0:
    resolution: {integrity: sha512-ZySD7Nf91aLB0RxL4KGrKHBXl7Eds1DAmEdcoVawXnLD7SDhpNgtuII2aAkg7a7QS41jxPSZ17p4VdGnMHk3MQ==}
    engines: {node: '>=0.4.0'}

  /depcheck/1.4.3:
    resolution: {integrity: sha512-vy8xe1tlLFu7t4jFyoirMmOR7x7N601ubU9Gkifyr9z8rjBFtEdWHDBMqXyk6OkK+94NXutzddVXJuo0JlUQKQ==}
    engines: {node: '>=10'}
    hasBin: true
    dependencies:
      '@babel/parser': 7.16.4
      '@babel/traverse': 7.20.13
      '@vue/compiler-sfc': 3.2.47
      camelcase: 6.3.0
      cosmiconfig: 7.1.0
      debug: 4.3.4
      deps-regex: 0.1.4
      ignore: 5.2.0
      is-core-module: 2.11.0
      js-yaml: 3.14.1
      json5: 2.2.3
      lodash: 4.17.21
      minimatch: 3.1.2
      multimatch: 5.0.0
      please-upgrade-node: 3.2.0
      query-ast: 1.0.5
      readdirp: 3.5.0
      require-package-name: 2.0.1
      resolve: 1.22.1
      sass: 1.58.0
      scss-parser: 1.0.6
      semver: 7.3.8
      yargs: 16.2.0
    transitivePeerDependencies:
      - supports-color

  /dependency-path/9.2.8:
    resolution: {integrity: sha512-S0OhIK7sIyAsph8hVH/LMCTDL3jozKtlrPx3dMQrlE2nAlXTquTT+AcOufphDMTQqLkfn4acvfiem9I1IWZ4jQ==}
    engines: {node: '>=14.6'}
    dependencies:
      '@pnpm/crypto.base32-hash': 1.0.1
      '@pnpm/types': 8.9.0
      encode-registry: 3.0.0
      semver: 7.3.8

  /deps-regex/0.1.4:
    resolution: {integrity: sha512-3tzwGYogSJi8HoG93R5x9NrdefZQOXgHgGih/7eivloOq6yC6O+yoFxZnkgP661twvfILONfoKRdF9GQOGx2RA==}

  /detect-indent/6.1.0:
    resolution: {integrity: sha512-reYkTUJAZb9gUuZ2RvVCNhVHdg62RHnJ7WJl8ftMi4diZ6NWlciOzQN88pUhSELEwflJht4oQDv0F0BMlwaYtA==}
    engines: {node: '>=8'}

  /dezalgo/1.0.4:
    resolution: {integrity: sha512-rXSP0bf+5n0Qonsb+SVVfNfIsimO4HEtmnIpPHY8Q1UCzKlQrDMfdobr8nJOOsRgWCyMRqeSBQzmWUMq7zvVig==}
    dependencies:
      asap: 2.0.6
      wrappy: 1.0.2

  /diff/4.0.2:
    resolution: {integrity: sha512-58lmxKSA4BNyLz+HHMUzlOEpg09FV+ev6ZMe3vJihgdxzgcwZ8VoEEPmALCZG9LmqfVoNMMKpttIYTVG6uDY7A==}
    engines: {node: '>=0.3.1'}
    dev: true

  /dir-glob/3.0.1:
    resolution: {integrity: sha1-Vtv3PZkqSpO6FYT0U0Bj/S5BcX8=}
    engines: {node: '>=8'}
    dependencies:
      path-type: 4.0.0

  /doctrine/2.1.0:
    resolution: {integrity: sha1-XNAfwQFiG0LEzX9dGmYkNxbT850=}
    engines: {node: '>=0.10.0'}
    dependencies:
      esutils: 2.0.3
    dev: true

  /doctrine/3.0.0:
    resolution: {integrity: sha512-yS+Q5i3hBf7GBkd4KG8a7eBNNWNGLTaEwwYWUijIYM7zrlYDM0BFXHjjPWlWZ1Rg7UaddZeIDmi9jF3HmqiQ2w==}
    engines: {node: '>=6.0.0'}
    dependencies:
      esutils: 2.0.3
    dev: true

<<<<<<< HEAD
  /es-abstract/1.20.1:
    resolution: {integrity: sha1-AnKSzW70S9ErGRO4KBFvVHh9GBQ=}
=======
  /dot-prop/5.3.0:
    resolution: {integrity: sha512-QM8q3zDe58hqUqjraQOmzZ1LIH9SWQJTlEKCH4kJ2oQvLZk7RbQXvtDM2XEq3fwkV9CCvvH4LA0AV+ogFsBM2Q==}
    engines: {node: '>=8'}
    dependencies:
      is-obj: 2.0.0

  /duplexer3/0.1.5:
    resolution: {integrity: sha512-1A8za6ws41LQgv9HrE/66jyC5yuSjQ3L/KOpFtoBilsAK2iA2wuS5rTt1OCzIvtS2V7nVmedsUU+DGRcjBmOYA==}

  /emoji-regex/8.0.0:
    resolution: {integrity: sha512-MSjYzcWNOA0ewAHpz0MxpYFvwg6yjy1NG3xteoqz644VCo/RPgnr1/GGt+ic3iJTzQ8Eu3TdM14SawnVUmGE6A==}

  /encode-registry/3.0.0:
    resolution: {integrity: sha512-2fRYji8K6FwYuQ6EPBKR/J9mcqb7kIoNqt1vGvJr3NrvKfncRiNm00Oxo6gi/YJF8R5Sp2bNFSFdGKTG0rje1Q==}
    engines: {node: '>=10'}
    dependencies:
      mem: 8.1.1

  /end-of-stream/1.4.4:
    resolution: {integrity: sha512-+uw1inIHVPQoaVuHzRyXd21icM+cnt4CzD5rW+NC1wjOUSTOs+Te7FOv7AhN7vS9x/oIyhLP5PR1H+phQAHu5Q==}
    dependencies:
      once: 1.4.0

  /error-ex/1.3.2:
    resolution: {integrity: sha512-7dFHNmqeFSEt2ZBsCriorKnn3Z2pj+fd9kmI6QoWw4//DL+icEBfc0U7qJCisqrTsKTjw4fNFy2pW9OqStD84g==}
    dependencies:
      is-arrayish: 0.2.1

  /es-abstract/1.20.1:
    resolution: {integrity: sha512-WEm2oBhfoI2sImeM4OF2zE2V3BYdSF+KnSi9Sidz51fQHd7+JuF8Xgcj9/0o+OWeIeIS/MiuNnlruQrJf16GQA==}
>>>>>>> 2f3aca6a
    engines: {node: '>= 0.4'}
    dependencies:
      call-bind: 1.0.2
      es-to-primitive: 1.2.1
      function-bind: 1.1.1
      function.prototype.name: 1.1.5
      get-intrinsic: 1.1.1
      get-symbol-description: 1.0.0
      has: 1.0.3
      has-property-descriptors: 1.0.0
      has-symbols: 1.0.3
      internal-slot: 1.0.3
      is-callable: 1.2.4
      is-negative-zero: 2.0.2
      is-regex: 1.1.4
      is-shared-array-buffer: 1.0.2
      is-string: 1.0.7
      is-weakref: 1.0.2
      object-inspect: 1.12.2
      object-keys: 1.1.1
      object.assign: 4.1.2
      regexp.prototype.flags: 1.4.3
      string.prototype.trimend: 1.0.5
      string.prototype.trimstart: 1.0.5
      unbox-primitive: 1.0.2
    dev: true

  /es-shim-unscopables/1.0.0:
    resolution: {integrity: sha1-cC5jIZMgHj7fhxNjXQg9N45RAkE=}
    dependencies:
      has: 1.0.3
    dev: true

  /es-to-primitive/1.2.1:
    resolution: {integrity: sha1-5VzUyc3BiLzvsDs2bHNjI/xciYo=}
    engines: {node: '>= 0.4'}
    dependencies:
      is-callable: 1.2.4
      is-date-object: 1.0.4
      is-symbol: 1.0.4
    dev: true

  /escalade/3.1.1:
    resolution: {integrity: sha512-k0er2gUkLf8O0zKJiAhmkTnJlTvINGv7ygDNPbeIsX/TJjGJZHuh9B2UxbsaEkmlEo9MfhrSzmhIlhRlI2GXnw==}
    engines: {node: '>=6'}

  /escape-goat/2.1.1:
    resolution: {integrity: sha512-8/uIhbG12Csjy2JEW7D9pHbreaVaS/OpN3ycnyvElTdwM5n6GY6W6e2IPemfvGZeUMqZ9A/3GqIZMgKnBhAw/Q==}
    engines: {node: '>=8'}

  /escape-string-regexp/1.0.5:
    resolution: {integrity: sha512-vbRorB5FUQWvla16U8R/qgaFIya2qGzwDrNmCZuYKrbdSUMG6I1ZCGQRefkRVhuOkIGVne7BQ35DSfo1qvJqFg==}
    engines: {node: '>=0.8.0'}

  /escape-string-regexp/4.0.0:
    resolution: {integrity: sha512-TtpcNJ3XAzx3Gq8sWRzJaVajRs0uVxA2YAkdb1jm2YkPz4G6egUFAyA3n5vtEIZefPk5Wa4UXbKuS5fKkJWdgA==}
    engines: {node: '>=10'}
    dev: true

  /eslint-plugin-promise/6.0.0_eslint@8.7.0:
    resolution: {integrity: sha1-AXZSwHyYFkE6QeEcMK3ELD1V/xg=}
    engines: {node: ^12.22.0 || ^14.17.0 || >=16.0.0}
    peerDependencies:
      eslint: ^7.0.0 || ^8.0.0
    dependencies:
      eslint: 8.7.0
    dev: true

  /eslint-plugin-react/7.27.1_eslint@8.7.0:
    resolution: {integrity: sha1-RpICRCUGYW93qFTZG6uq4ewXS0U=}
    engines: {node: '>=4'}
    peerDependencies:
      eslint: ^3 || ^4 || ^5 || ^6 || ^7 || ^8
    dependencies:
      array-includes: 3.1.5
      array.prototype.flatmap: 1.3.0
      doctrine: 2.1.0
      eslint: 8.7.0
      estraverse: 5.3.0
      jsx-ast-utils: 2.4.1
      minimatch: 3.1.2
      object.entries: 1.1.5
      object.fromentries: 2.0.5
      object.hasown: 1.1.1
      object.values: 1.1.5
      prop-types: 15.7.2
      resolve: 2.0.0-next.3
      semver: 6.3.0
      string.prototype.matchall: 4.0.7
    dev: true

  /eslint-plugin-tsdoc/0.2.16:
    resolution: {integrity: sha1-o9MfuceVX6o8ZqQ91D2nY18cXg0=}
    dependencies:
      '@microsoft/tsdoc': 0.14.1
      '@microsoft/tsdoc-config': 0.16.1
    dev: true

  /eslint-scope/5.1.1:
    resolution: {integrity: sha1-54blmmbLkrP2wfsNUIqrF0hI9Iw=}
    engines: {node: '>=8.0.0'}
    dependencies:
      esrecurse: 4.3.0
      estraverse: 4.3.0
    dev: true

  /eslint-scope/7.1.1:
    resolution: {integrity: sha512-QKQM/UXpIiHcLqJ5AOyIW7XZmzjkzQXYE54n1++wb0u9V/abW3l9uQnxX8Z5Xd18xyKIMTUAyQ0k1e8pz6LUrw==}
    engines: {node: ^12.22.0 || ^14.17.0 || >=16.0.0}
    dependencies:
      esrecurse: 4.3.0
      estraverse: 5.3.0
    dev: true

  /eslint-utils/3.0.0_eslint@8.7.0:
    resolution: {integrity: sha512-uuQC43IGctw68pJA1RgbQS8/NP7rch6Cwd4j3ZBtgo4/8Flj4eGE7ZYSZRN3iq5pVUv6GPdW5Z1RFleo84uLDA==}
    engines: {node: ^10.0.0 || ^12.0.0 || >= 14.0.0}
    peerDependencies:
      eslint: '>=5'
    dependencies:
      eslint: 8.7.0
      eslint-visitor-keys: 2.1.0
    dev: true

  /eslint-visitor-keys/2.1.0:
    resolution: {integrity: sha512-0rSmRBzXgDzIsD6mGdJgevzgezI534Cer5L/vyMX0kHzT/jiB43jRhd9YUlMGYLQy2zprNmoT8qasCGtY+QaKw==}
    engines: {node: '>=10'}
    dev: true

  /eslint-visitor-keys/3.3.0:
    resolution: {integrity: sha512-mQ+suqKJVyeuwGYHAdjMFqjCyfl8+Ldnxuyp3ldiMBFKkvytrXUZWaiPCEav8qDHKty44bD+qV1IP4T+w+xXRA==}
    engines: {node: ^12.22.0 || ^14.17.0 || >=16.0.0}
    dev: true

  /eslint/8.7.0:
    resolution: {integrity: sha512-ifHYzkBGrzS2iDU7KjhCAVMGCvF6M3Xfs8X8b37cgrUlDt6bWRTpRh6T/gtSXv1HJ/BUGgmjvNvOEGu85Iif7w==}
    engines: {node: ^12.22.0 || ^14.17.0 || >=16.0.0}
    hasBin: true
    dependencies:
      '@eslint/eslintrc': 1.3.0
      '@humanwhocodes/config-array': 0.9.5
      ajv: 6.12.6
      chalk: 4.1.1
      cross-spawn: 7.0.3
      debug: 4.3.4
      doctrine: 3.0.0
      escape-string-regexp: 4.0.0
      eslint-scope: 7.1.1
      eslint-utils: 3.0.0_eslint@8.7.0
      eslint-visitor-keys: 3.3.0
      espree: 9.3.2
      esquery: 1.4.0
      esutils: 2.0.3
      fast-deep-equal: 3.1.3
      file-entry-cache: 6.0.1
      functional-red-black-tree: 1.0.1
      glob-parent: 6.0.2
      globals: 13.10.0
      ignore: 5.2.0
      import-fresh: 3.3.0
      imurmurhash: 0.1.4
      is-glob: 4.0.1
      js-yaml: 4.1.0
      json-stable-stringify-without-jsonify: 1.0.1
      levn: 0.4.1
      lodash.merge: 4.6.2
      minimatch: 3.0.4
      natural-compare: 1.4.0
      optionator: 0.9.1
      regexpp: 3.2.0
      strip-ansi: 6.0.1
      strip-json-comments: 3.1.1
      text-table: 0.2.0
      v8-compile-cache: 2.3.0
    transitivePeerDependencies:
      - supports-color
    dev: true

  /espree/9.3.2:
    resolution: {integrity: sha512-D211tC7ZwouTIuY5x9XnS0E9sWNChB7IYKX/Xp5eQj3nFXhqmiUDB9q27y76oFl8jTg3pXcQx/bpxMfs3CIZbA==}
    engines: {node: ^12.22.0 || ^14.17.0 || >=16.0.0}
    dependencies:
      acorn: 8.7.1
      acorn-jsx: 5.3.2_acorn@8.7.1
      eslint-visitor-keys: 3.3.0
    dev: true

  /esprima/4.0.1:
    resolution: {integrity: sha512-eGuFFw7Upda+g4p+QHvnW0RyTX/SVeJBDM/gCtMARO0cLuT2HcEKnTPvhjV6aGeqrCB/sbNop0Kszm0jsaWU4A==}
    engines: {node: '>=4'}
    hasBin: true

  /esquery/1.4.0:
    resolution: {integrity: sha512-cCDispWt5vHHtwMY2YrAQ4ibFkAL8RbH5YGBnZBc90MolvvfkkQcJro/aZiAQUlQ3qgrYS6D6v8Gc5G5CQsc9w==}
    engines: {node: '>=0.10'}
    dependencies:
      estraverse: 5.3.0
    dev: true

  /esrecurse/4.3.0:
    resolution: {integrity: sha512-KmfKL3b6G+RXvP8N1vr3Tq1kL/oCFgn2NYXEtqP8/L3pKapUA4G8cFVaoF3SU323CD4XypR/ffioHmkti6/Tag==}
    engines: {node: '>=4.0'}
    dependencies:
      estraverse: 5.3.0
    dev: true

  /estraverse/4.3.0:
    resolution: {integrity: sha1-OYrT88WiSUi+dyXoPRGn3ijNvR0=}
    engines: {node: '>=4.0'}
    dev: true

  /estraverse/5.3.0:
    resolution: {integrity: sha512-MMdARuVEQziNTeJD8DgMqmhwR11BRQ/cBP+pLtYdSTnf3MIO8fFeiINEbX36ZdNlfU/7A9f3gUw49B3oQsvwBA==}
    engines: {node: '>=4.0'}
    dev: true

  /estree-walker/2.0.2:
    resolution: {integrity: sha512-Rfkk/Mp/DL7JVje3u18FxFujQlTNR2q6QfMSMB7AvCBx91NGj/ba3kCfza0f6dVDbw7YlRf/nDrn7pQrCCyQ/w==}

  /esutils/2.0.3:
    resolution: {integrity: sha512-kVscqXk4OCp68SZ0dkgEKVi6/8ij300KBWTJq32P/dYeWTSwK41WyTxalN1eRmA5Z9UU/LX9D7FWSmV9SAYx6g==}
    engines: {node: '>=0.10.0'}
    dev: true

  /execa/5.1.1:
    resolution: {integrity: sha512-8uSpZZocAZRBAPIEINJj3Lo9HyGitllczc27Eh5YYojjMFMn8yHMDMaUHE2Jqfq05D/wucwI4JGURyXt1vchyg==}
    engines: {node: '>=10'}
    dependencies:
      cross-spawn: 7.0.3
      get-stream: 6.0.1
      human-signals: 2.1.0
      is-stream: 2.0.1
      merge-stream: 2.0.0
      npm-run-path: 4.0.1
      onetime: 5.1.2
      signal-exit: 3.0.7
      strip-final-newline: 2.0.0

  /external-editor/3.1.0:
    resolution: {integrity: sha512-hMQ4CX1p1izmuLYyZqLMO/qGNw10wSv9QDCPfzXfyFrOaCSSoRfqE1Kf1s5an66J5JZC62NewG+mK49jOCtQew==}
    engines: {node: '>=4'}
    dependencies:
      chardet: 0.7.0
      iconv-lite: 0.4.24
      tmp: 0.0.33

  /fast-deep-equal/3.1.3:
    resolution: {integrity: sha512-f3qQ9oQy9j2AhBe/H9VC91wLmKBCCU/gDOnKNAYG5hswO7BLKj09Hc5HYNz9cGI++xlpDCIgDaitVs03ATR84Q==}

  /fast-glob/3.2.11:
    resolution: {integrity: sha1-oRcq2VzrihbiDKpcXlZIDlEpwdk=}
    engines: {node: '>=8.6.0'}
    dependencies:
      '@nodelib/fs.stat': 2.0.5
      '@nodelib/fs.walk': 1.2.7
      glob-parent: 5.1.2
      merge2: 1.4.1
      micromatch: 4.0.4

  /fast-json-stable-stringify/2.1.0:
    resolution: {integrity: sha512-lhd/wF+Lk98HZoTCtlVraHtfh5XYijIjalXck7saUtuanSDyLMxnHhSXEDJqHxD7msR8D0uCmqlkwjCV8xvwHw==}
    dev: true

  /fast-levenshtein/2.0.6:
    resolution: {integrity: sha512-DCXu6Ifhqcks7TZKY3Hxp3y6qphY5SJZmrWMDrKcERSOXWQdMhU9Ig/PYrzyw/ul9jOIyh0N4M0tbC5hodg8dw==}
    dev: true

  /fastq/1.11.0:
    resolution: {integrity: sha1-u5+5VaBxMKkY62PB9RYcwypdCFg=}
    dependencies:
      reusify: 1.0.4

  /figures/3.0.0:
    resolution: {integrity: sha512-HKri+WoWoUgr83pehn/SIgLOMZ9nAWC6dcGj26RY2R4F50u4+RTUz0RCrUlOV3nKRAICW1UGzyb+kcX2qK1S/g==}
    engines: {node: '>=8'}
    dependencies:
      escape-string-regexp: 1.0.5

  /file-entry-cache/6.0.1:
    resolution: {integrity: sha512-7Gps/XWymbLk2QLYK4NzpMOrYjMhdIxXuIvy2QBsLE6ljuodKvdkWs/cpyJJ3CVIVpH0Oi1Hvg1ovbMzLdFBBg==}
    engines: {node: ^10.12.0 || >=12.0.0}
    dependencies:
      flat-cache: 3.0.4
    dev: true

  /fill-range/7.0.1:
    resolution: {integrity: sha1-GRmmp8df44ssfHflGYU12prN2kA=}
    engines: {node: '>=8'}
    dependencies:
      to-regex-range: 5.0.1

  /find-up/4.1.0:
    resolution: {integrity: sha512-PpOwAdQ/YlXQ2vj8a3h8IipDuYRi3wceVQQGYWxNINccq40Anw7BlsEXCMbt1Zt+OLA6Fq9suIpIWD0OsnISlw==}
    engines: {node: '>=8'}
    dependencies:
      locate-path: 5.0.0
      path-exists: 4.0.0

  /find-up/5.0.0:
    resolution: {integrity: sha512-78/PXT1wlLLDgTzDs7sjq9hzz0vXD+zn+7wypEe4fXQxCmdmqfGsEPQxmiCSQI3ajFV91bVSsvNtrJRiW6nGng==}
    engines: {node: '>=10'}
    dependencies:
      locate-path: 6.0.0
      path-exists: 4.0.0

  /find-yarn-workspace-root2/1.2.16:
    resolution: {integrity: sha512-hr6hb1w8ePMpPVUK39S4RlwJzi+xPLuVuG8XlwXU3KD5Yn3qgBWVfy3AzNlDhWvE1EORCE65/Qm26rFQt3VLVA==}
    dependencies:
      micromatch: 4.0.4
      pkg-dir: 4.2.0

  /flat-cache/3.0.4:
    resolution: {integrity: sha512-dm9s5Pw7Jc0GvMYbshN6zchCA9RgQlzzEZX3vylR9IqFfS8XciblUXOKfW6SiuJ0e13eDYZoZV5wdrev7P3Nwg==}
    engines: {node: ^10.12.0 || >=12.0.0}
    dependencies:
      flatted: 3.2.1
      rimraf: 3.0.2
    dev: true

  /flatted/3.2.1:
    resolution: {integrity: sha512-OMQjaErSFHmHqZe+PSidH5n8j3O0F2DdnVh8JB4j4eUQ2k6KvB0qGfrKIhapvez5JerBbmWkaLYUYWISaESoXg==}
    dev: true

  /form-data/3.0.1:
    resolution: {integrity: sha512-RHkBKtLWUVwd7SqRIvCZMEvAMoGUp0XU+seQiZejj0COz3RI3hWP4sCv3gZWWLjJTd7rGwcsF5eKZGii0r/hbg==}
    engines: {node: '>= 6'}
    dependencies:
      asynckit: 0.4.0
      combined-stream: 1.0.8
      mime-types: 2.1.35

  /fs-extra/7.0.1:
    resolution: {integrity: sha1-TxicRKoSO4lfcigE9V6iPq3DSOk=}
    engines: {node: '>=6 <7 || >=8'}
    dependencies:
<<<<<<< HEAD
      graceful-fs: 4.2.9
=======
      graceful-fs: 4.2.10
>>>>>>> 2f3aca6a
      jsonfile: 4.0.0
      universalify: 0.1.2

  /fs-minipass/2.1.0:
    resolution: {integrity: sha512-V/JgOLFCS+R6Vcq0slCuaeWEdNC3ouDlJMNIsacH2VtALiu9mV4LPrHc5cDl8k5aw6J8jwgWWpiTo5RYhmIzvg==}
    engines: {node: '>= 8'}
    dependencies:
      minipass: 3.3.6

  /fs.realpath/1.0.0:
    resolution: {integrity: sha512-OO0pH2lK6a0hZnAdau5ItzHPI6pUlvI7jMVnxUQRtw4owF2wk8lOSabtGDCTP4Ggrg2MbGnWO9X8K1t4+fGMDw==}

  /fsevents/2.1.3:
    resolution: {integrity: sha1-+3OHA66NL5/pAMM4Nt3r7ouX8j4=}
    engines: {node: ^8.16.0 || ^10.6.0 || >=11.0.0}
    os: [darwin]
    requiresBuild: true
    optional: true

  /function-bind/1.1.1:
    resolution: {integrity: sha512-yIovAzMX49sF8Yl58fSCWJ5svSLuaibPxXQJFLmBObTuCr0Mf1KiPopGM9NiFjiYBCbfaa2Fh6breQ6ANVTI0A==}

  /function.prototype.name/1.1.5:
    resolution: {integrity: sha1-zOBQX+H/uAUD5vnkbMZORqEqliE=}
    engines: {node: '>= 0.4'}
    dependencies:
      call-bind: 1.0.2
      define-properties: 1.1.4
      es-abstract: 1.20.1
      functions-have-names: 1.2.3
    dev: true

  /functional-red-black-tree/1.0.1:
    resolution: {integrity: sha512-dsKNQNdj6xA3T+QlADDA7mOSlX0qiMINjn0cgr+eGHGsbSHzTabcIogz2+p/iqP1Xs6EP/sS2SbqH+brGTbq0g==}
    dev: true

  /functions-have-names/1.2.3:
    resolution: {integrity: sha1-BAT+TuK6L2B/Dg7DyAuumUEzuDQ=}
    dev: true

  /get-caller-file/2.0.5:
    resolution: {integrity: sha512-DyFP3BM/3YHTQOCUL/w0OZHR0lpKeGrxotcHWcqNEdnltqFwXVfhEBQ94eIo34AfQpo0rGki4cyIiftY06h2Fg==}
    engines: {node: 6.* || 8.* || >= 10.*}

  /get-intrinsic/1.1.1:
    resolution: {integrity: sha1-FfWfN2+FXERpY5SPDSTNNje0q8Y=}
    dependencies:
      function-bind: 1.1.1
      has: 1.0.3
      has-symbols: 1.0.3
    dev: true

  /get-stream/4.1.0:
    resolution: {integrity: sha512-GMat4EJ5161kIy2HevLlr4luNjBgvmj413KaQA7jt4V8B4RDsfpHk7WQ9GVqfYyyx8OS/L66Kox+rJRNklLK7w==}
    engines: {node: '>=6'}
    dependencies:
      pump: 3.0.0

  /get-stream/5.2.0:
    resolution: {integrity: sha512-nBF+F1rAZVCu/p7rjzgA+Yb4lfYXrpl7a6VmJrU8wF9I1CKvP/QwPNZHnOlwbTkY6dvtFIzFMSyQXbLoTQPRpA==}
    engines: {node: '>=8'}
    dependencies:
      pump: 3.0.0

  /get-stream/6.0.1:
    resolution: {integrity: sha512-ts6Wi+2j3jQjqi70w5AlN8DFnkSwC+MqmxEzdEALB2qXZYV3X/b1CTfgPLGJNMeAWxdPfU8FO1ms3NUfaHCPYg==}
    engines: {node: '>=10'}

  /get-symbol-description/1.0.0:
    resolution: {integrity: sha1-f9uByQAQH71WTdXxowr1qtweWNY=}
    engines: {node: '>= 0.4'}
    dependencies:
      call-bind: 1.0.2
      get-intrinsic: 1.1.1
    dev: true

  /git-repo-info/2.1.1:
<<<<<<< HEAD
    resolution: {integrity: sha1-Ig/+2MuudO+KgOMFLyzLUXmu0Fg=}
    engines: {node: '>= 4.0'}
    dev: true
=======
    resolution: {integrity: sha512-8aCohiDo4jwjOwma4FmYFd3i97urZulL8XL24nIPxuE+GZnfsAyy/g2Shqx6OjUiFKUXZM+Yy+KHnOmmA3FVcg==}
    engines: {node: '>= 4.0'}

  /giturl/1.0.1:
    resolution: {integrity: sha512-wQourBdI13n8tbjcZTDl6k+ZrCRMU6p9vfp9jknZq+zfWc8xXNztpZFM4XkPHVzHcMSUZxEMYYKZjIGkPlei6Q==}
    engines: {node: '>= 0.10.0'}

  /glob-escape/0.0.2:
    resolution: {integrity: sha512-L/cXYz8x7qer1HAyUQ+mbjcUsJVdpRxpAf7CwqHoNBs9vTpABlGfNN4tzkDxt+u3Z7ZncVyKlCNPtzb0R/7WbA==}
    engines: {node: '>= 0.10'}
>>>>>>> 2f3aca6a

  /glob-parent/5.1.2:
    resolution: {integrity: sha1-hpgyxYA0/mikCTwX3BXoNA2EAcQ=}
    engines: {node: '>= 6'}
    dependencies:
      is-glob: 4.0.3

  /glob-parent/6.0.2:
    resolution: {integrity: sha512-XxwI8EOhVQgWp6iDL+3b0r86f4d6AX6zSU55HfB4ydCEuXLXc5FcYeOu+nnGftS4TEju/11rt4KJPTMgbfmv4A==}
    engines: {node: '>=10.13.0'}
    dependencies:
      is-glob: 4.0.3
    dev: true

<<<<<<< HEAD
  /glob-to-regexp/0.4.1:
    resolution: {integrity: sha1-x1KXCHyFG5pXi9IX3VmpL1n+VG4=}
    dev: true
=======
  /glob/7.0.6:
    resolution: {integrity: sha512-f8c0rE8JiCxpa52kWPAOa3ZaYEnzofDzCQLCn3Vdk0Z5OVLq3BsRFJI4S4ykpeVW6QMGBUkMeUpoEgWnMTnw5Q==}
    dependencies:
      fs.realpath: 1.0.0
      inflight: 1.0.6
      inherits: 2.0.4
      minimatch: 3.1.2
      once: 1.4.0
      path-is-absolute: 1.0.1
>>>>>>> 2f3aca6a

  /glob/7.1.7:
    resolution: {integrity: sha512-OvD9ENzPLbegENnYP5UUfJIirTg4+XwMWGaQfQTY0JenxNvvIKP3U3/tAQSPIu/lHxXYSZmpXlUHeqAIdKzBLQ==}
    dependencies:
      fs.realpath: 1.0.0
      inflight: 1.0.6
      inherits: 2.0.4
      minimatch: 3.1.2
      once: 1.4.0
      path-is-absolute: 1.0.1

  /global-dirs/3.0.1:
    resolution: {integrity: sha512-NBcGGFbBA9s1VzD41QXDG+3++t9Mn5t1FpLdhESY6oKY4gYTFpX4wO3sqGUa0Srjtbfj3szX0RnemmrVRUdULA==}
    engines: {node: '>=10'}
    dependencies:
      ini: 2.0.0

  /global-modules/2.0.0:
    resolution: {integrity: sha512-NGbfmJBp9x8IxyJSd1P+otYK8vonoJactOogrVfFRIAEY1ukil8RSKDz2Yo7wh1oihl51l/r6W4epkeKJHqL8A==}
    engines: {node: '>=6'}
    dependencies:
      global-prefix: 3.0.0

  /global-prefix/3.0.0:
    resolution: {integrity: sha512-awConJSVCHVGND6x3tmMaKcQvwXLhjdkmomy2W+Goaui8YPgYgXJZewhg3fWC+DlfqqQuWg8AwqjGTD2nAPVWg==}
    engines: {node: '>=6'}
    dependencies:
      ini: 1.3.8
      kind-of: 6.0.3
      which: 1.3.1

  /globals/11.12.0:
    resolution: {integrity: sha512-WOBp/EEGUiIsJSp7wcv/y6MO+lV9UoncWqxuFfm8eBwzWNgyfBd6Gz+IeKQ9jCmyhoH99g15M3T+QaVHFjizVA==}
    engines: {node: '>=4'}

  /globals/13.10.0:
    resolution: {integrity: sha512-piHC3blgLGFjvOuMmWZX60f+na1lXFDhQXBf1UYp2fXPXqvEUbOhNwi6BsQ0bQishwedgnjkwv1d9zKf+MWw3g==}
    engines: {node: '>=8'}
    dependencies:
      type-fest: 0.20.2
    dev: true

  /globals/13.15.0:
    resolution: {integrity: sha512-bpzcOlgDhMG070Av0Vy5Owklpv1I6+j96GhUI7Rh7IzDCKLzboflLrrfqMu8NquDbiR4EOQk7XzJwqVJxicxog==}
    engines: {node: '>=8'}
    dependencies:
      type-fest: 0.20.2
    dev: true

  /globby/11.1.0:
    resolution: {integrity: sha1-vUvpi7BC+D15b344EZkfvoKg00s=}
    engines: {node: '>=10'}
    dependencies:
      array-union: 2.1.0
      dir-glob: 3.0.1
      fast-glob: 3.2.11
      ignore: 5.2.0
      merge2: 1.4.1
      slash: 3.0.0

<<<<<<< HEAD
  /graceful-fs/4.2.9:
    resolution: {integrity: sha1-BBsF30V1Xlh6JJQiebnRExRuHJY=}
    dev: true
=======
  /got/9.6.0:
    resolution: {integrity: sha512-R7eWptXuGYxwijs0eV+v3o6+XH1IqVK8dJOEecQfTmkncw9AV4dcw/Dhxi8MdlqPthxxpZyizMzyg8RTmEsG+Q==}
    engines: {node: '>=8.6'}
    dependencies:
      '@sindresorhus/is': 0.14.0
      '@szmarczak/http-timer': 1.1.2
      '@types/keyv': 3.1.4
      '@types/responselike': 1.0.0
      cacheable-request: 6.1.0
      decompress-response: 3.3.0
      duplexer3: 0.1.5
      get-stream: 4.1.0
      lowercase-keys: 1.0.1
      mimic-response: 1.0.1
      p-cancelable: 1.1.0
      to-readable-stream: 1.0.0
      url-parse-lax: 3.0.0

  /graceful-fs/4.2.10:
    resolution: {integrity: sha512-9ByhssR2fPVsNZj478qUUbKfmL0+t5BDVyjShtyZZLiK7ZDAArFFfopyOTj0M05wE2tJPisA4iTnnXl2YoPvOA==}

  /graceful-fs/4.2.4:
    resolution: {integrity: sha512-WjKPNJF79dtJAVniUlGGWHYGz2jWxT6VhN/4m1NdkbZ2nOsEF+cI1Edgql5zCRhs/VsQYRvrXctxktVXZUkixw==}

  /hard-rejection/2.1.0:
    resolution: {integrity: sha512-VIZB+ibDhx7ObhAe7OVtoEbuP4h/MuOTHJ+J8h/eBXotJYl0fBgR72xDFCKgIh22OJZIOVNxBMWuhAr10r8HdA==}
    engines: {node: '>=6'}
>>>>>>> 2f3aca6a

  /has-bigints/1.0.2:
    resolution: {integrity: sha1-CHG9Pj1RYm9soJZmaLo11WAtbqo=}
    dev: true

  /has-flag/3.0.0:
    resolution: {integrity: sha512-sKJf1+ceQBr4SMkvQnBDNDtf4TXpVhVGateu0t918bl30FnbE2m4vNLX+VWe/dpjlb+HugGYzW7uQXH98HPEYw==}
    engines: {node: '>=4'}

  /has-flag/4.0.0:
    resolution: {integrity: sha512-EykJT/Q1KjTWctppgIAgfSO0tKVuZUjhgMr17kqTumMl6Afv3EISleU7qZUzoXDFTAHTDC4NOoG/ZxU3EvlMPQ==}
    engines: {node: '>=8'}

  /has-property-descriptors/1.0.0:
    resolution: {integrity: sha1-YQcIYAYG02lh7QTBlhk7amB/qGE=}
    dependencies:
      get-intrinsic: 1.1.1
    dev: true

  /has-symbols/1.0.3:
    resolution: {integrity: sha1-u3ssQ0klHc6HsSX3vfh0qnyLOfg=}
    engines: {node: '>= 0.4'}
    dev: true

  /has-tostringtag/1.0.0:
    resolution: {integrity: sha1-fhM4GKfTlHNPlB5zw9P5KR5liyU=}
    engines: {node: '>= 0.4'}
    dependencies:
      has-symbols: 1.0.3
    dev: true

  /has-yarn/2.1.0:
    resolution: {integrity: sha512-UqBRqi4ju7T+TqGNdqAO0PaSVGsDGJUBQvk9eUWNGRY1CFGDzYhLWoM7JQEemnlvVcv/YEmc2wNW8BC24EnUsw==}
    engines: {node: '>=8'}

  /has/1.0.3:
    resolution: {integrity: sha512-f2dvO0VU6Oej7RkWJGrehjbzMAjFp5/VKPp5tTpWIV4JHHZK1/BxbFRtf/siA2SWTe09caDmVtYYzWEIbBS4zw==}
    engines: {node: '>= 0.4.0'}
    dependencies:
      function-bind: 1.1.1

  /highlight-es/1.0.3:
    resolution: {integrity: sha512-s/SIX6yp/5S1p8aC/NRDC1fwEb+myGIfp8/TzZz0rtAv8fzsdX7vGl3Q1TrXCsczFq8DI3CBFBCySPClfBSdbg==}
    dependencies:
      chalk: 2.4.2
      is-es2016-keyword: 1.0.0
      js-tokens: 3.0.2

  /hosted-git-info/2.8.9:
    resolution: {integrity: sha512-mxIDAb9Lsm6DoOJ7xH+5+X4y1LU/4Hi50L9C5sIswK3JzULS4bwk1FvjdBgvYR4bzT4tuUQiC15FE2f5HbLvYw==}

  /hosted-git-info/4.1.0:
    resolution: {integrity: sha512-kyCuEOWjJqZuDbRHzL8V93NzQhwIB71oFWSyzVo+KPZI+pnQPPxucdkrOZvkLRnrf5URsQM+IJ09Dw29cRALIA==}
    engines: {node: '>=10'}
    dependencies:
      lru-cache: 6.0.0

  /http-cache-semantics/4.1.1:
    resolution: {integrity: sha512-er295DKPVsV82j5kw1Gjt+ADA/XYHsajl82cGNQG2eyoPkvgUhX+nDIyelzhIWbbsXP39EHcI6l5tYs2FYqYXQ==}

  /https-proxy-agent/5.0.1:
    resolution: {integrity: sha512-dFcAjpTQFgoLMzC2VwU+C/CbS7uRL0lWmxDITmqm7C+7F0Odmj6s9l6alZc6AELXhrnggM2CeWSXHGOdX2YtwA==}
    engines: {node: '>= 6'}
    dependencies:
      agent-base: 6.0.2
      debug: 4.3.4
    transitivePeerDependencies:
      - supports-color

  /human-signals/2.1.0:
    resolution: {integrity: sha512-B4FFZ6q/T2jhhksgkbEW3HBvWIfDW85snkQgawt07S7J5QXTk6BkNV+0yAeZrM5QpMAdYlocGoljn0sJ/WQkFw==}
    engines: {node: '>=10.17.0'}

  /iconv-lite/0.4.24:
    resolution: {integrity: sha512-v3MXnZAcvnywkTUEZomIActle7RXXeedOR31wwl7VlyoXO4Qi9arvSenNQWne1TcRwhCL1HwLI21bEqdpj8/rA==}
    engines: {node: '>=0.10.0'}
    dependencies:
      safer-buffer: 2.1.2

  /ieee754/1.2.1:
    resolution: {integrity: sha512-dcyqhDvX1C46lXZcVqCpK+FtMRQVdIMN6/Df5js2zouUsqG7I6sFxitIC+7KYK29KdXOLHdu9zL4sFnoVQnqaA==}

  /ignore-walk/3.0.4:
    resolution: {integrity: sha512-PY6Ii8o1jMRA1z4F2hRkH/xN59ox43DavKvD3oDpfurRlOJyAHpifIwpbdv1n4jt4ov0jSpw3kQ4GhJnpBL6WQ==}
    dependencies:
      minimatch: 3.1.2

  /ignore/5.1.9:
    resolution: {integrity: sha512-2zeMQpbKz5dhZ9IwL0gbxSW5w0NK/MSAMtNuhgIHEPmaU3vPdKPL0UdvUCXs5SS4JAwsBxysK5sFMW8ocFiVjQ==}
    engines: {node: '>= 4'}

  /ignore/5.1.9:
    resolution: {integrity: sha1-nsGly+jhRG7GDUQgBg1Dqm5zgvs=}
    engines: {node: '>= 4'}
    dev: true

  /ignore/5.2.0:
    resolution: {integrity: sha512-CmxgYGiEPCLhfLnpPp1MoRmifwEIOgjcHXxOBjv7mY96c+eWScsOP9c112ZyLdWHi0FxHjI+4uVhKYp/gcdRmQ==}
    engines: {node: '>= 4'}

  /immediate/3.0.6:
    resolution: {integrity: sha512-XXOFtyqDjNDAQxVfYxuF7g9Il/IbWmmlQg2MYKOH8ExIT1qg6xc4zyS3HaEEATgs1btfzxq15ciUiY7gjSXRGQ==}

  /immutable/4.2.3:
    resolution: {integrity: sha512-IHpmvaOIX4VLJwPOuQr1NpeBr2ZG6vpIj3blsLVxXRWJscLioaJRStqC+NcBsLeCDsnGlPpXd5/WZmnE7MbsKA==}

  /import-fresh/3.3.0:
    resolution: {integrity: sha512-veYYhQa+D1QBKznvhUHxb8faxlrwUnxseDAbAp457E0wLNio2bOSKnjYDhMj+YiAq61xrMGhQk9iXVk5FzgQMw==}
    engines: {node: '>=6'}
    dependencies:
      parent-module: 1.0.1
      resolve-from: 4.0.0

  /import-lazy/2.1.0:
    resolution: {integrity: sha512-m7ZEHgtw69qOGw+jwxXkHlrlIPdTGkyh66zXZ1ajZbxkDBNjSY/LGbmjc7h0s2ELsUDTAhFr55TrPSSqJGPG0A==}
    engines: {node: '>=4'}

  /import-lazy/4.0.0:
    resolution: {integrity: sha1-6OtidIOgpD2jwD8+NVSL5csMwVM=}
    engines: {node: '>=8'}

  /imurmurhash/0.1.4:
    resolution: {integrity: sha512-JmXMZ6wuvDmLiHEml9ykzqO6lwFbof0GG4IkcGaENdCRDDmMVnny7s5HsIgHCbaq0w2MyPhDqkhTUgS2LU2PHA==}
    engines: {node: '>=0.8.19'}

  /indent-string/4.0.0:
    resolution: {integrity: sha512-EdDDZu4A2OyIK7Lr/2zG+w5jmbuk1DVBnEwREQvBzspBJkCEbRa8GxU1lghYcaGJCnRWibjDXlq779X1/y5xwg==}
    engines: {node: '>=8'}

  /inflight/1.0.6:
    resolution: {integrity: sha512-k92I/b08q4wvFscXCLvqfsHCrjrF7yiXsQuIVvVE7N82W3+aqpzuUdBbfhWcy/FZR3/4IgflMgKLOsvPDrGCJA==}
    dependencies:
      once: 1.4.0
      wrappy: 1.0.2

  /inherits/2.0.4:
    resolution: {integrity: sha512-k/vGaX4/Yla3WzyMCvTQOXYeIHvqOKtnqBduzTHpzpQZzAskKMhZ2K+EnBiSM9zGSoIFeMpXKxa4dYeZIQqewQ==}

  /ini/1.3.8:
    resolution: {integrity: sha512-JV/yugV2uzW5iMRSiZAyDtQd+nxtUnjeLt0acNdw98kKLrvuRVyB80tsREOE7yvGVgalhZ6RNXCmEHkUKBKxew==}

  /ini/2.0.0:
    resolution: {integrity: sha512-7PnF4oN3CvZF23ADhA5wRaYEQpJ8qygSkbtTXWBeXWXmEVRXK+1ITciHWwHhsjv1TmW0MgacIv6hEi5pX5NQdA==}
    engines: {node: '>=10'}

  /inquirer/7.3.3:
    resolution: {integrity: sha512-JG3eIAj5V9CwcGvuOmoo6LB9kbAYT8HXffUl6memuszlwDC/qvFAJw49XJ5NROSFNPxp3iQg1GqkFhaY/CR0IA==}
    engines: {node: '>=8.0.0'}
    dependencies:
      ansi-escapes: 4.3.2
      chalk: 4.1.1
      cli-cursor: 3.1.0
      cli-width: 3.0.0
      external-editor: 3.1.0
      figures: 3.0.0
      lodash: 4.17.21
      mute-stream: 0.0.8
      run-async: 2.4.1
      rxjs: 6.6.7
      string-width: 4.2.3
      strip-ansi: 6.0.1
      through: 2.3.8

  /internal-slot/1.0.3:
    resolution: {integrity: sha1-c0fjB97uovqsKsYgXUvH00ln9Zw=}
    engines: {node: '>= 0.4'}
    dependencies:
      get-intrinsic: 1.1.1
      has: 1.0.3
      side-channel: 1.0.4
    dev: true

  /invariant/2.2.4:
    resolution: {integrity: sha512-phJfQVBuaJM5raOpJjSfkiD6BpbCE4Ns//LaXl6wGYtUBY83nWS6Rf9tXm2e8VaK60JEjYldbPif/A2B1C2gNA==}
    dependencies:
      loose-envify: 1.4.0

  /is-arrayish/0.2.1:
    resolution: {integrity: sha512-zz06S8t0ozoDXMG+ube26zeCTNXcKIPJZJi8hBrF4idCLms4CG9QtK7qBl1boi5ODzFpjswb5JPmHCbMpjaYzg==}

  /is-bigint/1.0.2:
    resolution: {integrity: sha1-/7OBRCUDI1rSReqJ5Fs9v/BA7lo=}
    dev: true

  /is-binary-path/2.1.0:
    resolution: {integrity: sha1-6h9/O4DwZCNug0cPhsCcJU+0Wwk=}
    engines: {node: '>=8'}
    dependencies:
      binary-extensions: 2.2.0

  /is-boolean-object/1.1.1:
    resolution: {integrity: sha1-PAh48DXLghIo01DS4eNnGXFqPeg=}
    engines: {node: '>= 0.4'}
    dependencies:
      call-bind: 1.0.2
    dev: true

  /is-callable/1.2.4:
    resolution: {integrity: sha1-RzAdWN0CWUB4ZVR4U99tYf5HGUU=}
    engines: {node: '>= 0.4'}
    dev: true

  /is-ci/2.0.0:
    resolution: {integrity: sha512-YfJT7rkpQB0updsdHLGWrvhBJfcfzNNawYDNIyQXJz0IViGf75O8EBPKSdvw2rF+LGCsX4FZ8tcr3b19LcZq4w==}
    hasBin: true
    dependencies:
      ci-info: 2.0.0

  /is-core-module/2.11.0:
    resolution: {integrity: sha1-rUyz44Y+gUUjyW8/WNJsxXD/AUQ=}
    dependencies:
      has: 1.0.3

  /is-core-module/2.4.0:
    resolution: {integrity: sha512-6A2fkfq1rfeQZjxrZJGerpLCTHRNEBiSgnu0+obeJpEPZRUooHgsizvzv0ZjJwOz3iWIHdJtVWJ/tmPr3D21/A==}
    dependencies:
      has: 1.0.3
    dev: true

  /is-date-object/1.0.4:
    resolution: {integrity: sha1-VQz8wDr62gXuo90wmBx7CVUfc+U=}
    engines: {node: '>= 0.4'}
    dev: true

  /is-es2016-keyword/1.0.0:
    resolution: {integrity: sha512-JtZWPUwjdbQ1LIo9OSZ8MdkWEve198ors27vH+RzUUvZXXZkzXCxFnlUhzWYxy5IexQSRiXVw9j2q/tHMmkVYQ==}

  /is-extglob/2.1.1:
    resolution: {integrity: sha512-SbKbANkN603Vi4jEZv49LeVJMn4yGwsbzZworEoyEiutsN3nJYdbO36zfhGJ6QEDpOZIFkDtnq5JRxmvl3jsoQ==}
    engines: {node: '>=0.10.0'}

  /is-fullwidth-code-point/3.0.0:
    resolution: {integrity: sha512-zymm5+u+sCsSWyD9qNaejV3DFvhCKclKdizYaJUuHA83RLjb7nSuGnddCHGv0hk+KY7BMAlsWeK4Ueg6EV6XQg==}
    engines: {node: '>=8'}

  /is-glob/4.0.1:
    resolution: {integrity: sha512-5G0tKtBTFImOqDnLB2hG6Bp2qcKEFduo4tZu9MT/H6NQv/ghhy30o55ufafxJ/LdH79LLs2Kfrn85TLKyA7BUg==}
    engines: {node: '>=0.10.0'}
    dependencies:
      is-extglob: 2.1.1
    dev: true

  /is-glob/4.0.3:
    resolution: {integrity: sha512-xelSayHH36ZgE7ZWhli7pW34hNbNl8Ojv5KVmkJD4hBdD3th8Tfk9vYasLM+mXWOZhFkgZfxhLSnrwRr4elSSg==}
    engines: {node: '>=0.10.0'}
    dependencies:
      is-extglob: 2.1.1

  /is-installed-globally/0.4.0:
    resolution: {integrity: sha512-iwGqO3J21aaSkC7jWnHP/difazwS7SFeIqxv6wEtLU8Y5KlzFTjyqcSIT0d8s4+dDhKytsk9PJZ2BkS5eZwQRQ==}
    engines: {node: '>=10'}
    dependencies:
      global-dirs: 3.0.1
      is-path-inside: 3.0.3

  /is-interactive/1.0.0:
    resolution: {integrity: sha512-2HvIEKRoqS62guEC+qBjpvRubdX910WCMuJTZ+I9yvqKU2/12eSL549HMwtabb4oupdj2sMP50k+XJfB/8JE6w==}
    engines: {node: '>=8'}

  /is-negative-zero/2.0.2:
    resolution: {integrity: sha1-e/bwOigAO4s5Zd46wm9mTXZfMVA=}
    engines: {node: '>= 0.4'}
    dev: true

  /is-npm/5.0.0:
    resolution: {integrity: sha512-WW/rQLOazUq+ST/bCAVBp/2oMERWLsR7OrKyt052dNDk4DHcDE0/7QSXITlmi+VBcV13DfIbysG3tZJm5RfdBA==}
    engines: {node: '>=10'}

  /is-number-object/1.0.5:
    resolution: {integrity: sha1-bt+u7XlQz/Ga/tzp+/yp7m3Sies=}
    engines: {node: '>= 0.4'}
    dev: true

  /is-number/7.0.0:
    resolution: {integrity: sha1-dTU0W4lnNNX4DE0GxQlVUnoU8Ss=}
    engines: {node: '>=0.12.0'}

  /is-obj/2.0.0:
    resolution: {integrity: sha512-drqDG3cbczxxEJRoOXcOjtdp1J/lyp1mNn0xaznRs8+muBhgQcrnbspox5X5fOw0HnMnbfDzvnEMEtqDEJEo8w==}
    engines: {node: '>=8'}

  /is-path-inside/3.0.3:
    resolution: {integrity: sha512-Fd4gABb+ycGAmKou8eMftCupSir5lRxqf4aD/vd0cD2qc4HL07OjCeuHMr8Ro4CoMaeCKDB0/ECBOVWjTwUvPQ==}
    engines: {node: '>=8'}

  /is-plain-obj/1.1.0:
    resolution: {integrity: sha512-yvkRyxmFKEOQ4pNXCmJG5AEQNlXJS5LaONXo5/cLdTZdWvsZ1ioJEonLGAosKlMWE8lwUy/bJzMjcw8az73+Fg==}
    engines: {node: '>=0.10.0'}

  /is-plain-obj/2.1.0:
    resolution: {integrity: sha512-YWnfyRwxL/+SsrWYfOpUtz5b3YD+nyfkHvjbcanzk8zgyO4ASD67uVMRt8k5bM4lLMDnXfriRhOpemw+NfT1eA==}
    engines: {node: '>=8'}

  /is-regex/1.1.4:
    resolution: {integrity: sha1-7vVmPNWfpMCuM5UFMj32hUuxWVg=}
    engines: {node: '>= 0.4'}
    dependencies:
      call-bind: 1.0.2
      has-tostringtag: 1.0.0
    dev: true

  /is-shared-array-buffer/1.0.2:
    resolution: {integrity: sha1-jyWcVztgtqMtQFihoHQwwKc0THk=}
    dependencies:
      call-bind: 1.0.2
    dev: true

  /is-stream/2.0.1:
    resolution: {integrity: sha512-hFoiJiTl63nn+kstHGBtewWSKnQLpyb155KHheA1l39uvtO9nWIop1p3udqPcUd/xbF1VLMO4n7OI6p7RbngDg==}
    engines: {node: '>=8'}

  /is-string/1.0.7:
    resolution: {integrity: sha1-DdEr8gBvJVu1j2lREO/3SR7rwP0=}
    engines: {node: '>= 0.4'}
    dependencies:
      has-tostringtag: 1.0.0
    dev: true

  /is-subdir/1.2.0:
    resolution: {integrity: sha512-2AT6j+gXe/1ueqbW6fLZJiIw3F8iXGJtt0yDrZaBhAZEG1raiTxKWU+IPqMCzQAXOUCKdA4UDMgacKH25XG2Cw==}
    engines: {node: '>=4'}
    dependencies:
      better-path-resolve: 1.0.0

  /is-symbol/1.0.4:
    resolution: {integrity: sha1-ptrJO2NbBjymhyI23oiRClevE5w=}
    engines: {node: '>= 0.4'}
    dependencies:
      has-symbols: 1.0.3
    dev: true

  /is-typedarray/1.0.0:
    resolution: {integrity: sha512-cyA56iCMHAh5CdzjJIa4aohJyeO1YbwLi3Jc35MmRU6poroFjIGZzUzupGiRPOjgHg9TLu43xbpwXk523fMxKA==}

  /is-unicode-supported/0.1.0:
    resolution: {integrity: sha512-knxG2q4UC3u8stRGyAVJCOdxFmv5DZiRcdlIaAQXAbSfJya+OhopNotLQrstBhququ4ZpuKbDc/8S6mgXgPFPw==}
    engines: {node: '>=10'}

  /is-weakref/1.0.2:
    resolution: {integrity: sha1-lSnzg6kzggXol2XgOS78LxAPBvI=}
    dependencies:
      call-bind: 1.0.2
    dev: true

  /is-windows/1.0.2:
    resolution: {integrity: sha512-eXK1UInq2bPmjyX6e3VHIzMLobc4J94i4AWn+Hpq3OU5KkrRC96OAcR3PRJ/pGu6m8TRnBHP9dkXQVsT/COVIA==}
    engines: {node: '>=0.10.0'}

  /is-yarn-global/0.3.0:
    resolution: {integrity: sha512-VjSeb/lHmkoyd8ryPVIKvOCn4D1koMqY+vqyjjUfc3xyKtP4dYOxM44sZrnqQSzSds3xyOrUTLTC9LVCVgLngw==}

  /isarray/1.0.0:
    resolution: {integrity: sha512-VLghIWNM6ELQzo7zwmcg0NmTVyWKYjvIeM83yjp0wRDTmUnrM678fQbcKBo6n2CJEF0szoG//ytg+TKla89ALQ==}

  /isexe/2.0.0:
    resolution: {integrity: sha512-RHxMLp9lnKHGHRng9QFhRCMbYAcVpn69smSGcq3f36xjgVVWThj4qqLbTLlq7Ssj8B+fIQ1EuCEGI2lKsyQeIw==}

  /jju/1.4.0:
<<<<<<< HEAD
    resolution: {integrity: sha1-o6vicYryQaKykE+EpiWXDzia4yo=}
    dev: true
=======
    resolution: {integrity: sha512-8wb9Yw966OSxApiCt0K3yNJL8pnNeIv+OEq2YMidz4FKP6nonSRoOXc80iXY4JaN2FC11B9qsNmDsm+ZOfMROA==}

  /js-tokens/3.0.2:
    resolution: {integrity: sha512-RjTcuD4xjtthQkaWH7dFlH85L+QaVtSoOyGdZ3g6HFhS9dFNDfLyqgm2NFe2X6cQpeFmt0452FJjFG5UameExg==}
>>>>>>> 2f3aca6a

  /js-tokens/4.0.0:
    resolution: {integrity: sha512-RdJUflcE3cUzKiMqQgsCu06FPu9UdIJO0beYbPhHN4k6apgJtifcoCtT9bcxOpYBtpD2kCM6Sbzg4CausW/PKQ==}

  /js-yaml/3.13.1:
    resolution: {integrity: sha512-YfbcO7jXDdyj0DGxYVSlSeQNHbD7XPWvrVWeVUujrQEoZzWJIRrCPoyk6kL6IAjAG2IolMK4T0hNUe0HOUs5Jw==}
    hasBin: true
    dependencies:
      argparse: 1.0.10
      esprima: 4.0.1

  /js-yaml/3.14.1:
    resolution: {integrity: sha512-okMH7OXXJ7YrN9Ok3/SXrnu4iX9yOk+25nqX4imS2npuvTYDmo/QEZoqwZkYaIDk3jVvBOTOIEgEhaLOynBS9g==}
    hasBin: true
    dependencies:
      argparse: 1.0.10
      esprima: 4.0.1

  /js-yaml/4.1.0:
    resolution: {integrity: sha512-wpxZs9NoxZaJESJGIZTyDEaYpl0FKSA+FB9aJiyemKhMwkxQg63h4T1KJgUGHpTqPDNRcmmYLugrRjJlBtWvRA==}
    hasBin: true
    dependencies:
      argparse: 2.0.1

  /jsesc/2.5.2:
    resolution: {integrity: sha512-OYu7XEzjkCQ3C5Ps3QIZsQfNpqoJyZZA99wd9aWd05NCtC5pWOkShK2mkL6HXQR6/Cy2lbNdPlZBpuQHXE63gA==}
    engines: {node: '>=4'}
    hasBin: true

  /json-buffer/3.0.0:
    resolution: {integrity: sha512-CuUqjv0FUZIdXkHPI8MezCnFCdaTAacej1TZYulLoAg1h/PhwkdXFN4V/gzY4g+fMBCOV2xF+rp7t2XD2ns/NQ==}

  /json-parse-even-better-errors/2.3.1:
    resolution: {integrity: sha512-xyFwyhro/JEof6Ghe2iz2NcXoj2sloNsWr/XsERDK/oiPCfaNhl5ONfp+jQdAZRQQ0IJWNzH9zIZF7li91kh2w==}

  /json-schema-traverse/0.4.1:
    resolution: {integrity: sha512-xbbCH5dCYU5T8LcEhhuh7HJ88HXuW3qsI3Y0zOZFKfZEHcpWiHU/Jxzk629Brsab/mMiHQti9wMP+845RPe3Vg==}
    dev: true

  /json-stable-stringify-without-jsonify/1.0.1:
    resolution: {integrity: sha512-Bdboy+l7tA3OGW6FjyFHWkP5LuByj1Tk33Ljyq0axyzdk9//JSi2u3fP1QSmd1KNwq6VOKYGlAu87CisVir6Pw==}
    dev: true

  /json5/2.2.3:
    resolution: {integrity: sha512-XmOWe7eyHYH14cLdVPoyg+GOH3rYX++KpzrylJwSW98t3Nk+U8XOl8FWKOgwtzdb8lXGf6zYwDUzeHMWfxasyg==}
    engines: {node: '>=6'}
    hasBin: true

  /jsonfile/4.0.0:
    resolution: {integrity: sha1-h3Gq4HmbZAdrdmQPygWPnBDjPss=}
    optionalDependencies:
<<<<<<< HEAD
      graceful-fs: 4.2.9
    dev: true
=======
      graceful-fs: 4.2.10
>>>>>>> 2f3aca6a

  /jsonpath-plus/4.0.0:
    resolution: {integrity: sha1-lUtp+qPYsH8wri+eYBF2pLDSgG4=}
    engines: {node: '>=10.0'}

  /jsx-ast-utils/2.4.1:
    resolution: {integrity: sha1-ERSkwSCUgdsGxpDCtPSIzGZfZX4=}
    engines: {node: '>=4.0'}
    dependencies:
      array-includes: 3.1.5
      object.assign: 4.1.2
    dev: true

  /jszip/3.8.0:
    resolution: {integrity: sha512-cnpQrXvFSLdsR9KR5/x7zdf6c3m8IhZfZzSblFEHSqBaVwD2nvJ4CuCKLyvKvwBgZm08CgfSoiTBQLm5WW9hGw==}
    dependencies:
      lie: 3.3.0
      pako: 1.0.11
      readable-stream: 2.3.7
      set-immediate-shim: 1.0.1

  /keyv/3.1.0:
    resolution: {integrity: sha512-9ykJ/46SN/9KPM/sichzQ7OvXyGDYKGTaDlKMGCAlg2UK8KRy4jb0d8sFc+0Tt0YYnThq8X2RZgCg74RPxgcVA==}
    dependencies:
      json-buffer: 3.0.0

  /kind-of/6.0.3:
    resolution: {integrity: sha512-dcS1ul+9tmeD95T+x28/ehLgd9mENa3LsvDTtzm3vyBEO7RPptvAD+t44WVXaUjTBRcrpFeFlC8WCruUR456hw==}
    engines: {node: '>=0.10.0'}

  /latest-version/5.1.0:
    resolution: {integrity: sha512-weT+r0kTkRQdCdYCNtkMwWXQTMEswKrFBkm4ckQOMVhhqhIMI1UT2hMj+1iigIhgSZm5gTmrRXBNoGUgaTY1xA==}
    engines: {node: '>=8'}
    dependencies:
      package-json: 6.5.0

  /levn/0.4.1:
    resolution: {integrity: sha512-+bT2uH4E5LGE7h/n3evcS/sQlJXCpIp6ym8OWJ5eV6+67Dsql/LaaT7qJBAt2rzfoa/5QBGBhxDix1dMt2kQKQ==}
    engines: {node: '>= 0.8.0'}
    dependencies:
      prelude-ls: 1.2.1
      type-check: 0.4.0
    dev: true

  /lie/3.3.0:
    resolution: {integrity: sha512-UaiMJzeWRlEujzAuw5LokY1L5ecNQYZKfmyZ9L7wDHb/p5etKaxXhohBcrw0EYby+G/NA52vRSN4N39dxHAIwQ==}
    dependencies:
      immediate: 3.0.6

  /lines-and-columns/1.2.4:
    resolution: {integrity: sha512-7ylylesZQ/PV29jhEDl3Ufjo6ZX7gCqJr5F7PKrqc93v7fzSymt1BpwEU8nAUXs8qzzvqhbjhK5QZg6Mt/HkBg==}

  /load-json-file/6.2.0:
    resolution: {integrity: sha512-gUD/epcRms75Cw8RT1pUdHugZYM5ce64ucs2GEISABwkRsOQr0q2wm/MV2TKThycIe5e0ytRweW2RZxclogCdQ==}
    engines: {node: '>=8'}
    dependencies:
      graceful-fs: 4.2.10
      parse-json: 5.2.0
      strip-bom: 4.0.0
      type-fest: 0.6.0

  /load-yaml-file/0.2.0:
    resolution: {integrity: sha512-OfCBkGEw4nN6JLtgRidPX6QxjBQGQf72q3si2uvqyFEMbycSFFHwAZeXx6cJgFM9wmLrf9zBwCP3Ivqa+LLZPw==}
    engines: {node: '>=6'}
    dependencies:
      graceful-fs: 4.2.10
      js-yaml: 3.14.1
      pify: 4.0.1
      strip-bom: 3.0.0

  /locate-path/5.0.0:
    resolution: {integrity: sha512-t7hw9pI+WvuwNJXwk5zVHpyhIqzg2qTlklJOf0mVxGSbe3Fp2VieZcduNYjaLDoy6p9uGpQEGWG87WpMKlNq8g==}
    engines: {node: '>=8'}
    dependencies:
      p-locate: 4.1.0

  /locate-path/6.0.0:
    resolution: {integrity: sha512-iPZK6eYjbxRu3uB4/WZ3EsEIMJFMqAoopl3R+zuq0UjcAm/MO6KCweDgPfP3elTztoKP3KtnVHxTn2NHBSDVUw==}
    engines: {node: '>=10'}
    dependencies:
      p-locate: 5.0.0

  /lodash.get/4.4.2:
<<<<<<< HEAD
    resolution: {integrity: sha1-LRd/ZS+jHpObRDjVNBSZ36OCXpk=}
    dev: true

  /lodash.isequal/4.5.0:
    resolution: {integrity: sha1-QVxEePK8wwEgwizhDtMib30+GOA=}
    dev: true
=======
    resolution: {integrity: sha512-z+Uw/vLuy6gQe8cfaFWD7p0wVv8fJl3mbzXh33RS+0oW2wvUqiRXiQ69gLWSLpgB5/6sU+r6BlQR0MBILadqTQ==}

  /lodash.isequal/4.5.0:
    resolution: {integrity: sha512-pDo3lu8Jhfjqls6GkMgpahsF9kCyayhgykjyLMNFTKWrpVdAQtYyB4muAMWozBB4ig/dtWAmsMxLEI8wuz+DYQ==}
>>>>>>> 2f3aca6a

  /lodash.merge/4.6.2:
    resolution: {integrity: sha512-0KpjqXRVvrYyCsX1swR/XTK0va6VQkQM6MNo7PqW77ByjAhoARA8EfrP1N4+KlKj8YS0ZUCtRT/YUuhyYDujIQ==}
    dev: true

  /lodash/4.17.21:
    resolution: {integrity: sha512-v2kDEe57lecTulaDIuNTPy3Ry4gLGJ6Z1O3vE1krgXZNrsQ+LFTGHVxVjcXPs17LhbZVGedAJv8XZ1tvj5FvSg==}

  /log-symbols/4.1.0:
    resolution: {integrity: sha512-8XPvpAA8uyhfteu8pIvQxpJZ7SYYdpUivZpGy6sFsBuKRY/7rQGavedeB8aK+Zkyq6upMFVL/9AW6vOYzfRyLg==}
    engines: {node: '>=10'}
    dependencies:
      chalk: 4.1.1
      is-unicode-supported: 0.1.0

  /loose-envify/1.4.0:
    resolution: {integrity: sha1-ce5R+nvkyuwaY4OffmgtgTLTDK8=}
    hasBin: true
    dependencies:
      js-tokens: 4.0.0

  /lowercase-keys/1.0.1:
    resolution: {integrity: sha512-G2Lj61tXDnVFFOi8VZds+SoQjtQC3dgokKdDG2mTm1tx4m50NUHBOZSBwQQHyy0V12A0JTG4icfZQH+xPyh8VA==}
    engines: {node: '>=0.10.0'}

  /lowercase-keys/2.0.0:
    resolution: {integrity: sha512-tqNXrS78oMOE73NMxK4EMLQsQowWf8jKooH9g7xPavRT706R6bkQJ6DY2Te7QukaZsulxa30wQ7bk0pm4XiHmA==}
    engines: {node: '>=8'}

  /lru-cache/6.0.0:
    resolution: {integrity: sha1-bW/mVw69lqr5D8rR2vo7JWbbOpQ=}
    engines: {node: '>=10'}
    dependencies:
      yallist: 4.0.0

  /magic-string/0.25.9:
    resolution: {integrity: sha512-RmF0AsMzgt25qzqqLc1+MbHmhdx0ojF2Fvs4XnOqz2ZOBXzzkEwc/dJQZCYHAn7v1jbVOjAZfK8msRn4BxO4VQ==}
    dependencies:
      sourcemap-codec: 1.4.8

  /make-dir/3.1.0:
    resolution: {integrity: sha512-g3FeP20LNwhALb/6Cz6Dd4F2ngze0jz7tbzrD2wAV+o9FeNHe4rL+yK2md0J/fiSf1sa1ADhXqi5+oVwOM/eGw==}
    engines: {node: '>=8'}
    dependencies:
      semver: 6.3.0

  /map-age-cleaner/0.1.3:
    resolution: {integrity: sha512-bJzx6nMoP6PDLPBFmg7+xRKeFZvFboMrGlxmNj9ClvX53KrmvM5bXFXEWjbz4cz1AFn+jWJ9z/DJSz7hrs0w3w==}
    engines: {node: '>=6'}
    dependencies:
      p-defer: 1.0.0

  /map-obj/1.0.1:
    resolution: {integrity: sha512-7N/q3lyZ+LVCp7PzuxrJr4KMbBE2hW7BT7YNia330OFxIf4d3r5zVpicP2650l7CPN6RM9zOJRl3NGpqSiw3Eg==}
    engines: {node: '>=0.10.0'}

  /map-obj/4.3.0:
    resolution: {integrity: sha512-hdN1wVrZbb29eBGiGjJbeP8JbKjq1urkHJ/LIP/NY48MZ1QVXUsQBV1G1zvYFHn1XE06cwjBsOI2K3Ulnj1YXQ==}
    engines: {node: '>=8'}

  /mem/8.1.1:
    resolution: {integrity: sha512-qFCFUDs7U3b8mBDPyz5EToEKoAkgCzqquIgi9nkkR9bixxOVOre+09lbuH7+9Kn2NFpm56M3GUWVbU2hQgdACA==}
    engines: {node: '>=10'}
    dependencies:
      map-age-cleaner: 0.1.3
      mimic-fn: 3.1.0

  /meow/9.0.0:
    resolution: {integrity: sha512-+obSblOQmRhcyBt62furQqRAQpNyWXo8BuQ5bN7dG8wmwQ+vwHKp/rCFD4CrTP8CsDQD1sjoZ94K417XEUk8IQ==}
    engines: {node: '>=10'}
    dependencies:
      '@types/minimist': 1.2.2
      camelcase-keys: 6.2.2
      decamelize: 1.2.0
      decamelize-keys: 1.1.1
      hard-rejection: 2.1.0
      minimist-options: 4.1.0
      normalize-package-data: 3.0.3
      read-pkg-up: 7.0.1
      redent: 3.0.0
      trim-newlines: 3.0.1
      type-fest: 0.18.1
      yargs-parser: 20.2.9

  /merge-stream/2.0.0:
    resolution: {integrity: sha512-abv/qOcuPfk3URPfDzmZU1LKmuw8kT+0nIHvKrKgFrwifol/doWcdA4ZqsWQ8ENrFKkd67Mfpo/LovbIUsbt3w==}

  /merge2/1.4.1:
    resolution: {integrity: sha1-Q2iJL4hekHRVpv19xVwMnUBJkK4=}
    engines: {node: '>= 8'}

  /micromatch/4.0.4:
    resolution: {integrity: sha1-iW1Rnf6dsl/OlM63pQCRm/iB6/k=}
    engines: {node: '>=8.6'}
    dependencies:
      braces: 3.0.2
      picomatch: 2.3.0

  /mime-db/1.52.0:
    resolution: {integrity: sha512-sPU4uV7dYlvtWJxwwxHD0PuihVNiE7TyAbQ5SWxDCB9mUYvOgroQOwYQQOKPJ8CIbE+1ETVlOoK1UC2nU3gYvg==}
    engines: {node: '>= 0.6'}

  /mime-types/2.1.35:
    resolution: {integrity: sha512-ZDY+bPm5zTTF+YpCrAU9nK0UgICYPT0QtT1NZWFv4s++TNkcgVaT0g6+4R2uI4MjQjzysHB1zxuWL50hzaeXiw==}
    engines: {node: '>= 0.6'}
    dependencies:
      mime-db: 1.52.0

  /mimic-fn/2.1.0:
    resolution: {integrity: sha512-OqbOk5oEQeAZ8WXWydlu9HJjz9WVdEIvamMCcXmuqUYjTknH/sqsWvhQ3vgwKFRR1HpjvNBKQ37nbJgYzGqGcg==}
    engines: {node: '>=6'}

  /mimic-fn/3.1.0:
    resolution: {integrity: sha512-Ysbi9uYW9hFyfrThdDEQuykN4Ey6BuwPD2kpI5ES/nFTDn/98yxYNLZJcgUAKPT/mcrLLKaGzJR9YVxJrIdASQ==}
    engines: {node: '>=8'}

  /mimic-response/1.0.1:
    resolution: {integrity: sha512-j5EctnkH7amfV/q5Hgmoal1g2QHFJRraOtmx0JpIqkxhBhI/lJSl1nMpQ45hVarwNETOoWEimndZ4QK0RHxuxQ==}
    engines: {node: '>=4'}

  /min-indent/1.0.1:
    resolution: {integrity: sha512-I9jwMn07Sy/IwOj3zVkVik2JTvgpaykDZEigL6Rx6N9LbMywwUSMtxET+7lVoDLLd3O3IXwJwvuuns8UB/HeAg==}
    engines: {node: '>=4'}

  /minimatch/3.0.4:
    resolution: {integrity: sha512-yJHVQEhyqPLUTgt9B83PXu6W3rx4MvvHvSUvToogpwoGDOUQ+yDrR0HRot+yOCdCO7u4hX3pWft6kWBBcqh0UA==}
    dependencies:
      brace-expansion: 1.1.11
    dev: true

  /minimatch/3.1.2:
    resolution: {integrity: sha512-J7p63hRiAjw1NDEww1W7i37+ByIrOWO5XQQAzZ3VOcL0PNybwpfmV/N05zFAzwQ9USyEcX6t3UO+K5aqBQOIHw==}
    dependencies:
      brace-expansion: 1.1.11

  /minimist-options/4.1.0:
    resolution: {integrity: sha512-Q4r8ghd80yhO/0j1O3B2BjweX3fiHg9cdOwjJd2J76Q135c+NDxGCqdYKQ1SKBuFfgWbAUzBfvYjPUEeNgqN1A==}
    engines: {node: '>= 6'}
    dependencies:
      arrify: 1.0.1
      is-plain-obj: 1.1.0
      kind-of: 6.0.3

  /minimist/1.2.5:
    resolution: {integrity: sha512-FM9nNUYrRBAELZQT3xeZQ7fmMOBg6nWNmJKTcgsJeaLstP/UODVpGsr5OhXhhXg6f+qtJ8uiZ+PUxkDWcgIXLw==}

  /minipass/3.3.6:
    resolution: {integrity: sha512-DxiNidxSEK+tHG6zOIklvNOwm3hvCrbUrdtzY74U6HKTJxvIDfOUL5W5P2Ghd3DTkhhKPYGqeNUIh5qcM4YBfw==}
    engines: {node: '>=8'}
    dependencies:
      yallist: 4.0.0

  /minipass/4.0.1:
    resolution: {integrity: sha512-V9esFpNbK0arbN3fm2sxDKqMYgIp7XtVdE4Esj+PE4Qaaxdg1wIw48ITQIOn1sc8xXSmUviVL3cyjMqPlrVkiA==}
    engines: {node: '>=8'}

  /minizlib/2.1.2:
    resolution: {integrity: sha512-bAxsR8BVfj60DWXHE3u30oHzfl4G7khkSuPW+qvpd7jFRHm7dLxOjUk1EHACJ/hxLY8phGJ0YhYHZo7jil7Qdg==}
    engines: {node: '>= 8'}
    dependencies:
      minipass: 3.3.6
      yallist: 4.0.0

  /mkdirp/0.5.5:
    resolution: {integrity: sha512-NKmAlESf6jMGym1++R0Ra7wvhV+wFW63FaSOFPwRahvea0gMUcGUhVeAg/0BC0wiv9ih5NYPB1Wn1UEI1/L+xQ==}
    hasBin: true
    dependencies:
      minimist: 1.2.5
    dev: true

  /mkdirp/1.0.4:
    resolution: {integrity: sha512-vVqVZQyf3WLx2Shd0qJ9xuvqgAyKPLAiqITEtqW0oIUjzo3PePDd6fW9iFz30ef7Ysp/oiWqbhszeGWW2T6Gzw==}
    engines: {node: '>=10'}
    hasBin: true

  /ms/2.1.2:
    resolution: {integrity: sha512-sGkPx+VjMtmA6MX27oA4FBFELFCZZ4S4XqeGOXCv68tT+jb3vk/RyaKWP0PTKyWtmLSM0b+adUTEvbs1PEaH2w==}

  /multimatch/5.0.0:
    resolution: {integrity: sha512-ypMKuglUrZUD99Tk2bUQ+xNQj43lPEfAeX2o9cTteAmShXy2VHDJpuwu1o0xqoKCt9jLVAvwyFKdLTPXKAfJyA==}
    engines: {node: '>=10'}
    dependencies:
      '@types/minimatch': 3.0.5
      array-differ: 3.0.0
      array-union: 2.1.0
      arrify: 2.0.1
      minimatch: 3.1.2

  /mute-stream/0.0.8:
    resolution: {integrity: sha512-nnbWWOkoWyUsTjKrhgD0dcz22mdkSnpYqbEjIm2nhwhuxlSkpywJmBo8h0ZqJdkp73mb90SssHkN4rsRaBAfAA==}

  /mz/2.7.0:
    resolution: {integrity: sha512-z81GNO7nnYMEhrGh9LeymoE4+Yr0Wn5McHIZMK5cfQCl+NDX08sCZgUc9/6MHni9IWuFLm1Z3HTCXu2z9fN62Q==}
    dependencies:
      any-promise: 1.3.0
      object-assign: 4.1.1
      thenify-all: 1.6.0

  /nanoid/3.3.4:
    resolution: {integrity: sha512-MqBkQh/OHTS2egovRtLk45wEyNXwF+cokD+1YPf9u5VfJiRdAiRwB2froX5Co9Rh20xs4siNPm8naNotSD6RBw==}
    engines: {node: ^10 || ^12 || ^13.7 || ^14 || >=15.0.1}
    hasBin: true

  /natural-compare/1.4.0:
    resolution: {integrity: sha512-OWND8ei3VtNC9h7V60qff3SVobHr996CTwgxubgyQYEpg290h9J0buyECNNJexkFm5sOajh5G116RYA1c8ZMSw==}
    dev: true

  /node-emoji/1.11.0:
    resolution: {integrity: sha512-wo2DpQkQp7Sjm2A0cq+sN7EHKO6Sl0ctXeBdFZrL9T9+UywORbufTcTZxom8YqpLQt/FqNMUkOpkZrJVYSKD3A==}
    dependencies:
      lodash: 4.17.21

  /node-fetch/2.6.7:
    resolution: {integrity: sha512-ZjMPFEfVx5j+y2yF35Kzx5sF7kDzxuDj6ziH4FFbOp87zKDZNx8yExJIb05OGF4Nlt9IHFIMBkRl41VdvcNdbQ==}
    engines: {node: 4.x || >=6.0.0}
    peerDependencies:
      encoding: ^0.1.0
    peerDependenciesMeta:
      encoding:
        optional: true
    dependencies:
      whatwg-url: 5.0.0

  /normalize-package-data/2.5.0:
    resolution: {integrity: sha512-/5CMN3T0R4XTj4DcGaexo+roZSdSFW/0AOOTROrjxzCG1wrWXEsGbRKevjlIL+ZDE4sZlJr5ED4YW0yqmkK+eA==}
    dependencies:
      hosted-git-info: 2.8.9
      resolve: 1.22.1
      semver: 5.7.1
      validate-npm-package-license: 3.0.4

  /normalize-package-data/3.0.3:
    resolution: {integrity: sha512-p2W1sgqij3zMMyRC067Dg16bfzVH+w7hyegmpIvZ4JNjqtGOVAIvLmjBx3yP7YTe9vKJgkoNOPjwQGogDoMXFA==}
    engines: {node: '>=10'}
    dependencies:
      hosted-git-info: 4.1.0
      is-core-module: 2.11.0
      semver: 7.3.8
      validate-npm-package-license: 3.0.4

  /normalize-path/3.0.0:
    resolution: {integrity: sha1-Dc1p/yOhybEf0JeDFmRKA4ghamU=}
    engines: {node: '>=0.10.0'}

  /normalize-url/4.5.1:
    resolution: {integrity: sha512-9UZCFRHQdNrfTpGg8+1INIg93B6zE0aXMVFkw1WFwvO4SlZywU6aLg5Of0Ap/PgcbSw4LNxvMWXMeugwMCX0AA==}
    engines: {node: '>=8'}

  /npm-bundled/1.1.2:
    resolution: {integrity: sha512-x5DHup0SuyQcmL3s7Rx/YQ8sbw/Hzg0rj48eN0dV7hf5cmQq5PXIeioroH3raV1QC1yh3uTYuMThvEQF3iKgGQ==}
    dependencies:
      npm-normalize-package-bin: 1.0.1

  /npm-check/6.0.1:
    resolution: {integrity: sha512-tlEhXU3689VLUHYEZTS/BC61vfeN2xSSZwoWDT6WLuenZTpDmGmNT5mtl15erTR0/A15ldK06/NEKg9jYJ9OTQ==}
    engines: {node: '>=10.9.0'}
    hasBin: true
    dependencies:
      callsite-record: 4.1.5
      chalk: 4.1.1
      co: 4.6.0
      depcheck: 1.4.3
      execa: 5.1.1
      giturl: 1.0.1
      global-modules: 2.0.0
      globby: 11.1.0
      inquirer: 7.3.3
      is-ci: 2.0.0
      lodash: 4.17.21
      meow: 9.0.0
      minimatch: 3.1.2
      node-emoji: 1.11.0
      ora: 5.4.1
      package-json: 6.5.0
      path-exists: 4.0.0
      pkg-dir: 5.0.0
      preferred-pm: 3.0.3
      rc-config-loader: 4.1.2
      semver: 7.3.8
      semver-diff: 3.1.1
      strip-ansi: 6.0.1
      text-table: 0.2.0
      throat: 6.0.2
      update-notifier: 5.1.0
      xtend: 4.0.2
    transitivePeerDependencies:
      - supports-color

  /npm-normalize-package-bin/1.0.1:
    resolution: {integrity: sha512-EPfafl6JL5/rU+ot6P3gRSCpPDW5VmIzX959Ob1+ySFUuuYHWHekXpwdUZcKP5C+DS4GEtdJluwBjnsNDl+fSA==}

  /npm-package-arg/6.1.1:
    resolution: {integrity: sha512-qBpssaL3IOZWi5vEKUKW0cO7kzLeT+EQO9W8RsLOZf76KF9E/K9+wH0C7t06HXPpaH8WH5xF1MExLuCwbTqRUg==}
    dependencies:
      hosted-git-info: 2.8.9
      osenv: 0.1.5
      semver: 5.7.1
      validate-npm-package-name: 3.0.0

  /npm-packlist/2.1.5:
    resolution: {integrity: sha512-KCfK3Vi2F+PH1klYauoQzg81GQ8/GGjQRKYY6tRnpQUPKTs/1gBZSRWtTEd7jGdSn1LZL7gpAmJT+BcS55k2XQ==}
    engines: {node: '>=10'}
    hasBin: true
    dependencies:
      glob: 7.1.7
      ignore-walk: 3.0.4
      npm-bundled: 1.1.2
      npm-normalize-package-bin: 1.0.1

  /npm-run-path/4.0.1:
    resolution: {integrity: sha512-S48WzZW777zhNIrn7gxOlISNAqi9ZC/uQFnRdbeIHhZhCA6UqpkOT8T1G7BvfdgP4Er8gF4sUbaS0i7QvIfCWw==}
    engines: {node: '>=8'}
    dependencies:
      path-key: 3.1.1

  /object-assign/4.1.1:
    resolution: {integrity: sha1-IQmtx5ZYh8/AXLvUQsrIv7s2CGM=}
    engines: {node: '>=0.10.0'}

  /object-inspect/1.12.2:
    resolution: {integrity: sha1-wGQfJjlFMvKKuNeWq5VOQ8AJqOo=}
    dev: true

  /object-keys/1.1.1:
    resolution: {integrity: sha1-HEfyct8nfzsdrwYWd9nILiMixg4=}
    engines: {node: '>= 0.4'}
    dev: true

  /object.assign/4.1.2:
    resolution: {integrity: sha1-DtVKNC7Os3s4/3brgxoOeIy2OUA=}
    engines: {node: '>= 0.4'}
    dependencies:
      call-bind: 1.0.2
      define-properties: 1.1.4
      has-symbols: 1.0.3
      object-keys: 1.1.1
    dev: true

  /object.entries/1.1.5:
    resolution: {integrity: sha1-4azdF8TeLNltWghIfPuduE2IGGE=}
    engines: {node: '>= 0.4'}
    dependencies:
      call-bind: 1.0.2
      define-properties: 1.1.4
      es-abstract: 1.20.1
    dev: true

  /object.fromentries/2.0.5:
    resolution: {integrity: sha1-ezeyBRCcIedB5gVyf+iwrV+gglE=}
    engines: {node: '>= 0.4'}
    dependencies:
      call-bind: 1.0.2
      define-properties: 1.1.4
      es-abstract: 1.20.1
    dev: true

  /object.hasown/1.1.1:
    resolution: {integrity: sha1-rR7sxg0D9JRgYAQw2X8jiCz1kqM=}
    dependencies:
      define-properties: 1.1.4
      es-abstract: 1.20.1
    dev: true

  /object.values/1.1.5:
    resolution: {integrity: sha1-lZ9j486e8QhyAzMIITHkpFm3Fqw=}
    engines: {node: '>= 0.4'}
    dependencies:
      call-bind: 1.0.2
      define-properties: 1.1.4
      es-abstract: 1.20.1
    dev: true

  /once/1.4.0:
    resolution: {integrity: sha512-lNaJgI+2Q5URQBkccEKHTQOPaXdUxnZZElQTZY0MFUAuaEqe1E+Nyvgdz/aIyNi6Z9MzO5dv1H8n58/GELp3+w==}
    dependencies:
      wrappy: 1.0.2

  /onetime/5.1.2:
    resolution: {integrity: sha512-kbpaSSGJTWdAY5KPVeMOKXSrPtr8C8C7wodJbcsd51jRnmD+GZu8Y0VoU6Dm5Z4vWr0Ig/1NKuWRKf7j5aaYSg==}
    engines: {node: '>=6'}
    dependencies:
      mimic-fn: 2.1.0

  /optionator/0.9.1:
    resolution: {integrity: sha512-74RlY5FCnhq4jRxVUPKDaRwrVNXMqsGsiW6AJw4XK8hmtm10wC0ypZBLw5IIp85NZMr91+qd1RvvENwg7jjRFw==}
    engines: {node: '>= 0.8.0'}
    dependencies:
      deep-is: 0.1.3
      fast-levenshtein: 2.0.6
      levn: 0.4.1
      prelude-ls: 1.2.1
      type-check: 0.4.0
      word-wrap: 1.2.3
    dev: true

  /ora/5.4.1:
    resolution: {integrity: sha512-5b6Y85tPxZZ7QytO+BQzysW31HJku27cRIlkbAXaNx+BdcVi+LlRFmVXzeF6a7JCwJpyw5c4b+YSVImQIrBpuQ==}
    engines: {node: '>=10'}
    dependencies:
      bl: 4.1.0
      chalk: 4.1.1
      cli-cursor: 3.1.0
      cli-spinners: 2.7.0
      is-interactive: 1.0.0
      is-unicode-supported: 0.1.0
      log-symbols: 4.1.0
      strip-ansi: 6.0.1
      wcwidth: 1.0.1

  /os-homedir/1.0.2:
    resolution: {integrity: sha512-B5JU3cabzk8c67mRRd3ECmROafjYMXbuzlwtqdM8IbS8ktlTix8aFGb2bAGKrSRIlnfKwovGUUr72JUPyOb6kQ==}
    engines: {node: '>=0.10.0'}

  /os-tmpdir/1.0.2:
    resolution: {integrity: sha512-D2FR03Vir7FIu45XBY20mTb+/ZSWB00sjU9jdQXt83gDrI4Ztz5Fs7/yy74g2N5SVQY4xY1qDr4rNddwYRVX0g==}
    engines: {node: '>=0.10.0'}

  /osenv/0.1.5:
    resolution: {integrity: sha512-0CWcCECdMVc2Rw3U5w9ZjqX6ga6ubk1xDVKxtBQPK7wis/0F2r9T6k4ydGYhecl7YUBxBVxhL5oisPsNxAPe2g==}
    dependencies:
      os-homedir: 1.0.2
      os-tmpdir: 1.0.2

  /p-cancelable/1.1.0:
    resolution: {integrity: sha512-s73XxOZ4zpt1edZYZzvhqFa6uvQc1vwUa0K0BdtIZgQMAJj9IbebH+JkgKZc9h+B05PKHLOTl4ajG1BmNrVZlw==}
    engines: {node: '>=6'}

  /p-defer/1.0.0:
    resolution: {integrity: sha512-wB3wfAxZpk2AzOfUMJNL+d36xothRSyj8EXOa4f6GMqYDN9BJaaSISbsk+wS9abmnebVw95C2Kb5t85UmpCxuw==}
    engines: {node: '>=4'}

  /p-limit/2.3.0:
    resolution: {integrity: sha512-//88mFWSJx8lxCzwdAABTJL2MyWB12+eIY7MDL2SqLmAkeKU9qxRvWuSyTjm3FUmpBEMuFfckAIqEaVGUDxb6w==}
    engines: {node: '>=6'}
    dependencies:
      p-try: 2.2.0

  /p-limit/3.1.0:
    resolution: {integrity: sha512-TYOanM3wGwNGsZN2cVTYPArw454xnXj5qmWF1bEoAc4+cU/ol7GVh7odevjp1FNHduHc3KZMcFduxU5Xc6uJRQ==}
    engines: {node: '>=10'}
    dependencies:
      yocto-queue: 0.1.0

  /p-locate/4.1.0:
    resolution: {integrity: sha512-R79ZZ/0wAxKGu3oYMlz8jy/kbhsNrS7SKZ7PxEHBgJ5+F2mtFW2fK2cOtBh1cHYkQsbzFV7I+EoRKe6Yt0oK7A==}
    engines: {node: '>=8'}
    dependencies:
      p-limit: 2.3.0

  /p-locate/5.0.0:
    resolution: {integrity: sha512-LaNjtRWUBY++zB5nE/NwcaoMylSPk+S+ZHNB1TzdbMJMny6dynpAGt7X/tl/QYq3TIeE6nxHppbo2LGymrG5Pw==}
    engines: {node: '>=10'}
    dependencies:
      p-limit: 3.1.0

  /p-reflect/2.1.0:
    resolution: {integrity: sha512-paHV8NUz8zDHu5lhr/ngGWQiW067DK/+IbJ+RfZ4k+s8y4EKyYCz8pGYWjxCg35eHztpJAt+NUgvN4L+GCbPlg==}
    engines: {node: '>=8'}

  /p-settle/4.1.1:
    resolution: {integrity: sha512-6THGh13mt3gypcNMm0ADqVNCcYa3BK6DWsuJWFCuEKP1rpY+OKGp7gaZwVmLspmic01+fsg/fN57MfvDzZ/PuQ==}
    engines: {node: '>=10'}
    dependencies:
      p-limit: 2.3.0
      p-reflect: 2.1.0

  /p-try/2.2.0:
    resolution: {integrity: sha512-R4nPAVTAU0B9D35/Gk3uJf/7XYbQcyohSKdvAxIRSNghFl4e71hVoGnBNQz9cWaXxO2I10KTC+3jMdvvoKw6dQ==}
    engines: {node: '>=6'}

  /package-json/6.5.0:
    resolution: {integrity: sha512-k3bdm2n25tkyxcjSKzB5x8kfVxlMdgsbPr0GkZcwHsLpba6cBjqCt1KlcChKEvxHIcTB1FVMuwoijZ26xex5MQ==}
    engines: {node: '>=8'}
    dependencies:
      got: 9.6.0
      registry-auth-token: 4.2.2
      registry-url: 5.1.0
      semver: 6.3.0

  /pako/1.0.11:
    resolution: {integrity: sha512-4hLB8Py4zZce5s4yd9XzopqwVv/yGNhV1Bl8NTmCq1763HeK2+EwVTv+leGeL13Dnh2wfbqowVPXCIO0z4taYw==}

  /parent-module/1.0.1:
    resolution: {integrity: sha512-GQ2EWRpQV8/o+Aw8YqtfZZPfNRWZYkbidE9k5rpl/hC3vtHHBfGm2Ifi6qWV+coDGkrUKZAxE3Lot5kcsRlh+g==}
    engines: {node: '>=6'}
    dependencies:
      callsites: 3.1.0

  /parse-json/5.2.0:
    resolution: {integrity: sha512-ayCKvm/phCGxOkYRSCM82iDwct8/EonSEgCSxWxD7ve6jHggsFl4fZVQBPRNgQoKiuV/odhFrGzQXZwbifC8Rg==}
    engines: {node: '>=8'}
    dependencies:
      '@babel/code-frame': 7.18.6
      error-ex: 1.3.2
      json-parse-even-better-errors: 2.3.1
      lines-and-columns: 1.2.4

  /path-exists/4.0.0:
    resolution: {integrity: sha512-ak9Qy5Q7jYb2Wwcey5Fpvg2KoAc/ZIhLSLOSBmRmygPsGwkVVt0fZa0qrtMz+m6tJTAHfZQ8FnmB4MG4LWy7/w==}
    engines: {node: '>=8'}

  /path-is-absolute/1.0.1:
    resolution: {integrity: sha512-AVbw3UJ2e9bq64vSaS9Am0fje1Pa8pbGqTTsmXfaIiMpnr5DlDhfJOuLj9Sf95ZPVDAUerDfEk88MPmPe7UCQg==}
    engines: {node: '>=0.10.0'}

  /path-key/3.1.1:
    resolution: {integrity: sha512-ojmeN0qd+y0jszEtoY48r0Peq5dwMEkIlCOu6Q5f41lfkswXuKtYrhgoTpLnyIcHm24Uhqx+5Tqm2InSwLhE6Q==}
    engines: {node: '>=8'}

  /path-parse/1.0.7:
    resolution: {integrity: sha512-LDJzPVEEEPR+y48z93A0Ed0yXb8pAByGWo/k5YYdYgpY2/2EsOsksJrq7lOHxryrVOn1ejG6oAp8ahvOIQD8sw==}

  /path-type/4.0.0:
    resolution: {integrity: sha1-hO0BwKe6OAr+CdkKjBgNzZ0DBDs=}
    engines: {node: '>=8'}

  /picocolors/1.0.0:
    resolution: {integrity: sha512-1fygroTLlHu66zi26VoTDv8yRgm0Fccecssto+MhsZ0D/DGW2sm8E8AjW7NU5VVTRt5GxbeZ5qBuJr+HyLYkjQ==}

  /picomatch/2.3.0:
    resolution: {integrity: sha1-8fBh3o9qS/AiiS4tEoI0+5gwKXI=}
    engines: {node: '>=8.6'}

  /pify/4.0.1:
    resolution: {integrity: sha512-uB80kBFb/tfd68bVleG9T5GGsGPjJrLAUpR5PZIrhBnIaRTQRjqdJSsIKkOP6OAIFbj7GOrcudc5pNjZ+geV2g==}
    engines: {node: '>=6'}

  /pinkie-promise/2.0.1:
    resolution: {integrity: sha512-0Gni6D4UcLTbv9c57DfxDGdr41XfgUjqWZu492f0cIGr16zDU06BWP/RAEvOuo7CQ0CNjHaLlM59YJJFm3NWlw==}
    engines: {node: '>=0.10.0'}
    dependencies:
      pinkie: 2.0.4

  /pinkie/2.0.4:
    resolution: {integrity: sha512-MnUuEycAemtSaeFSjXKW/aroV7akBbY+Sv+RkyqFjgAe73F+MR0TBWKBRDkmfWq/HiFmdavfZ1G7h4SPZXaCSg==}
    engines: {node: '>=0.10.0'}

  /pkg-dir/4.2.0:
    resolution: {integrity: sha512-HRDzbaKjC+AOWVXxAU/x54COGeIv9eb+6CkDSQoNTt4XyWoIJvuPsXizxu/Fr23EiekbtZwmh1IcIG/l/a10GQ==}
    engines: {node: '>=8'}
    dependencies:
      find-up: 4.1.0

  /pkg-dir/5.0.0:
    resolution: {integrity: sha512-NPE8TDbzl/3YQYY7CSS228s3g2ollTFnc+Qi3tqmqJp9Vg2ovUpixcJEo2HJScN2Ez+kEaal6y70c0ehqJBJeA==}
    engines: {node: '>=10'}
    dependencies:
      find-up: 5.0.0

  /please-upgrade-node/3.2.0:
    resolution: {integrity: sha512-gQR3WpIgNIKwBMVLkpMUeR3e1/E1y42bqDQZfql+kDeXd8COYfM8PQA4X6y7a8u9Ua9FHmsrrmirW2vHs45hWg==}
    dependencies:
      semver-compare: 1.0.0

  /postcss/8.4.21:
    resolution: {integrity: sha512-tP7u/Sn/dVxK2NnruI4H9BG+x+Wxz6oeZ1cJ8P6G/PZY0IKk4k/63TDsQf2kQq3+qoJeLm2kIBUNlZe3zgb4Zg==}
    engines: {node: ^10 || ^12 || >=14}
    dependencies:
      nanoid: 3.3.4
      picocolors: 1.0.0
      source-map-js: 1.0.2

  /preferred-pm/3.0.3:
    resolution: {integrity: sha512-+wZgbxNES/KlJs9q40F/1sfOd/j7f1O9JaHcW5Dsn3aUUOZg3L2bjpVUcKV2jvtElYfoTuQiNeMfQJ4kwUAhCQ==}
    engines: {node: '>=10'}
    dependencies:
      find-up: 5.0.0
      find-yarn-workspace-root2: 1.2.16
      path-exists: 4.0.0
      which-pm: 2.0.0

  /prelude-ls/1.2.1:
    resolution: {integrity: sha512-vkcDPrRZo1QZLbn5RLGPpg/WmIQ65qoWWhcGKf/b5eplkkarX0m9z8ppCat4mlOqUsWpyNuYgO3VRyrYHSzX5g==}
    engines: {node: '>= 0.8.0'}
    dev: true

<<<<<<< HEAD
=======
  /prepend-http/2.0.0:
    resolution: {integrity: sha512-ravE6m9Atw9Z/jjttRUZ+clIXogdghyZAuWJ3qEzjT+jI/dL1ifAqhZeC5VHzQp1MSt1+jxKkFNemj/iO7tVUA==}
    engines: {node: '>=4'}

  /prettier/2.3.1:
    resolution: {integrity: sha512-p+vNbgpLjif/+D+DwAZAbndtRrR0md0MwfmOVN9N+2RgyACMT+7tfaRnT+WDPkqnuVwleyuBIG2XBxKDme3hPA==}
    engines: {node: '>=10.13.0'}
    hasBin: true
    dev: true

  /process-nextick-args/2.0.1:
    resolution: {integrity: sha512-3ouUOpQhtgrbOa17J7+uxOTpITYWaGP7/AhoR3+A+/1e9skrzelGi/dXzEYyvbxubEF6Wn2ypscTKiKJFFn1ag==}

>>>>>>> 2f3aca6a
  /prop-types/15.7.2:
    resolution: {integrity: sha1-UsQedbjIfnK52TYOAga5ncv/psU=}
    dependencies:
      loose-envify: 1.4.0
      object-assign: 4.1.1
      react-is: 16.13.1
    dev: true

  /pump/3.0.0:
    resolution: {integrity: sha512-LwZy+p3SFs1Pytd/jYct4wpv49HiYCqd9Rlc5ZVdk0V+8Yzv6jR5Blk3TRmPL1ft69TxP0IMZGJ+WPFU2BFhww==}
    dependencies:
      end-of-stream: 1.4.4
      once: 1.4.0

  /punycode/2.1.1:
    resolution: {integrity: sha512-XRsRjdf+j5ml+y/6GKHPZbrF/8p2Yga0JPtdqTIY2Xe5ohJPD9saDJJLPvp9+NSBprVvevdXZybnj2cv8OEd0A==}
    engines: {node: '>=6'}
    dev: true

  /pupa/2.1.1:
    resolution: {integrity: sha512-l1jNAspIBSFqbT+y+5FosojNpVpF94nlI+wDUpqP9enwOTfHx9f0gh5nB96vl+6yTpsJsypeNrwfzPrKuHB41A==}
    engines: {node: '>=8'}
    dependencies:
      escape-goat: 2.1.1

  /query-ast/1.0.5:
    resolution: {integrity: sha512-JK+1ma4YDuLjvKKcz9JZ70G+CM9qEOs/l1cZzstMMfwKUabTJ9sud5jvDGrUNuv03yKUgs82bLkHXJkDyhRmBw==}
    dependencies:
      invariant: 2.2.4
      lodash: 4.17.21

  /queue-microtask/1.2.3:
<<<<<<< HEAD
    resolution: {integrity: sha1-SSkii7xyTfrEPg77BYyve2z7YkM=}
    dev: true
=======
    resolution: {integrity: sha512-NuaNSa6flKT5JaSYQzJok04JzTL1CA6aGhv5rfLW3PgqA+M2ChpZQnAC8h8i4ZFkBS8X5RqkDBHA7r4hej3K9A==}

  /quick-lru/4.0.1:
    resolution: {integrity: sha512-ARhCpm70fzdcvNQfPoy49IaanKkTlRWF2JMzqhcJbhSFRZv7nPTvZJdcY7301IPmvW+/p0RgIWnQDLJxifsQ7g==}
    engines: {node: '>=8'}

  /ramda/0.27.2:
    resolution: {integrity: sha512-SbiLPU40JuJniHexQSAgad32hfwd+DRUdwF2PlVuI5RZD0/vahUco7R8vD86J/tcEKKF9vZrUVwgtmGCqlCKyA==}

  /rc-config-loader/4.1.2:
    resolution: {integrity: sha512-qKTnVWFl9OQYKATPzdfaZIbTxcHziQl92zYSxYC6umhOqyAsoj8H8Gq/+aFjAso68sBdjTz3A7omqeAkkF1MWg==}
    dependencies:
      debug: 4.3.4
      js-yaml: 4.1.0
      json5: 2.2.3
      require-from-string: 2.0.2
    transitivePeerDependencies:
      - supports-color

  /rc/1.2.8:
    resolution: {integrity: sha512-y3bGgqKj3QBdxLbLkomlohkvsA8gdAiUQlSBJnBhfn+BPxg4bc62d8TcBW15wavDfgexCgccckhcZvywyQYPOw==}
    hasBin: true
    dependencies:
      deep-extend: 0.6.0
      ini: 1.3.8
      minimist: 1.2.5
      strip-json-comments: 2.0.1
>>>>>>> 2f3aca6a

  /react-is/16.13.1:
    resolution: {integrity: sha1-eJcppNw23imZ3BVt1sHZwYzqVqQ=}
    dev: true

  /read-package-json/2.1.2:
    resolution: {integrity: sha512-D1KmuLQr6ZSJS0tW8hf3WGpRlwszJOXZ3E8Yd/DNRaM5d+1wVRZdHlpGBLAuovjr28LbWvjpWkBHMxpRGGjzNA==}
    dependencies:
      glob: 7.1.7
      json-parse-even-better-errors: 2.3.1
      normalize-package-data: 2.5.0
      npm-normalize-package-bin: 1.0.1

  /read-package-tree/5.1.6:
    resolution: {integrity: sha512-FCX1aT3GWyY658wzDICef4p+n0dB+ENRct8E/Qyvppj6xVpOYerBHfUu7OP5Rt1/393Tdglguf5ju5DEX4wZNg==}
    deprecated: The functionality that this package provided is now in @npmcli/arborist
    dependencies:
      debuglog: 1.0.1
      dezalgo: 1.0.4
      once: 1.4.0
      read-package-json: 2.1.2
      readdir-scoped-modules: 1.1.0

  /read-pkg-up/7.0.1:
    resolution: {integrity: sha512-zK0TB7Xd6JpCLmlLmufqykGE+/TlOePD6qKClNW7hHDKFh/J7/7gCWGR7joEQEW1bKq3a3yUZSObOoWLFQ4ohg==}
    engines: {node: '>=8'}
    dependencies:
      find-up: 4.1.0
      read-pkg: 5.2.0
      type-fest: 0.8.1

  /read-pkg/5.2.0:
    resolution: {integrity: sha512-Ug69mNOpfvKDAc2Q8DRpMjjzdtrnv9HcSMX+4VsZxD1aZ6ZzrIE7rlzXBtWTyhULSMKg076AW6WR5iZpD0JiOg==}
    engines: {node: '>=8'}
    dependencies:
      '@types/normalize-package-data': 2.4.1
      normalize-package-data: 2.5.0
      parse-json: 5.2.0
      type-fest: 0.6.0

  /read-yaml-file/2.1.0:
    resolution: {integrity: sha512-UkRNRIwnhG+y7hpqnycCL/xbTk7+ia9VuVTC0S+zVbwd65DI9eUpRMfsWIGrCWxTU/mi+JW8cHQCrv+zfCbEPQ==}
    engines: {node: '>=10.13'}
    dependencies:
      js-yaml: 4.1.0
      strip-bom: 4.0.0

  /readable-stream/2.3.7:
    resolution: {integrity: sha512-Ebho8K4jIbHAxnuxi7o42OrZgF/ZTNcsZj6nRKyUmkhLFq8CHItp/fy6hQZuZmP/n3yZ9VBUbp4zz/mX8hmYPw==}
    dependencies:
      core-util-is: 1.0.3
      inherits: 2.0.4
      isarray: 1.0.0
      process-nextick-args: 2.0.1
      safe-buffer: 5.1.2
      string_decoder: 1.1.1
      util-deprecate: 1.0.2

  /readable-stream/3.6.0:
    resolution: {integrity: sha512-BViHy7LKeTz4oNnkcLJ+lVSL6vpiFeX6/d3oSH8zCW7UxP2onchk+vTGB143xuFjHS3deTgkKoXXymXqymiIdA==}
    engines: {node: '>= 6'}
    dependencies:
      inherits: 2.0.4
      string_decoder: 1.3.0
      util-deprecate: 1.0.2

  /readdir-scoped-modules/1.1.0:
    resolution: {integrity: sha512-asaikDeqAQg7JifRsZn1NJZXo9E+VwlyCfbkZhwyISinqk5zNS6266HS5kah6P0SaQKGF6SkNnZVHUzHFYxYDw==}
    deprecated: This functionality has been moved to @npmcli/fs
    dependencies:
      debuglog: 1.0.1
      dezalgo: 1.0.4
      graceful-fs: 4.2.10
      once: 1.4.0

  /readdirp/3.5.0:
    resolution: {integrity: sha1-m6dMAZsV02UnjS6Ru4xI17TULJ4=}
    engines: {node: '>=8.10.0'}
    dependencies:
      picomatch: 2.3.0

  /redent/3.0.0:
    resolution: {integrity: sha512-6tDA8g98We0zd0GvVeMT9arEOnTw9qM03L9cJXaCjrip1OO764RDBLBfrB4cwzNGDj5OA5ioymC9GkizgWJDUg==}
    engines: {node: '>=8'}
    dependencies:
      indent-string: 4.0.0
      strip-indent: 3.0.0

  /regexp.prototype.flags/1.4.3:
    resolution: {integrity: sha1-h8qzD4D2ZmAYGju3v1mBqHKzZ6w=}
    engines: {node: '>= 0.4'}
    dependencies:
      call-bind: 1.0.2
      define-properties: 1.1.4
      functions-have-names: 1.2.3
    dev: true

  /regexpp/3.2.0:
    resolution: {integrity: sha512-pq2bWo9mVD43nbts2wGv17XLiNLya+GklZ8kaDLV2Z08gDCsGpnKn9BFMepvWuHCbyVvY7J5o5+BVvoQbmlJLg==}
    engines: {node: '>=8'}
    dev: true

  /registry-auth-token/4.2.2:
    resolution: {integrity: sha512-PC5ZysNb42zpFME6D/XlIgtNGdTl8bBOCw90xQLVMpzuuubJKYDWFAEuUNc+Cn8Z8724tg2SDhDRrkVEsqfDMg==}
    engines: {node: '>=6.0.0'}
    dependencies:
      rc: 1.2.8

  /registry-url/5.1.0:
    resolution: {integrity: sha512-8acYXXTI0AkQv6RAOjE3vOaIXZkT9wo4LOFbBKYQEEnnMNBpKqdUrI6S4NT0KPIo/WVvJ5tE/X5LF/TQUf0ekw==}
    engines: {node: '>=8'}
    dependencies:
      rc: 1.2.8

  /require-directory/2.1.1:
    resolution: {integrity: sha512-fGxEI7+wsG9xrvdjsrlmL22OMTTiHRwAMroiEeMgq8gzoLC/PQr7RsRDSTLUg/bZAZtF+TVIkHc6/4RIKrui+Q==}
    engines: {node: '>=0.10.0'}

  /require-from-string/2.0.2:
    resolution: {integrity: sha512-Xf0nWe6RseziFMu+Ap9biiUbmplq6S9/p+7w7YXP/JBHhrUDDUhwa+vANyubuqfZWTveU//DYVGsDG7RKL/vEw==}
    engines: {node: '>=0.10.0'}

  /require-package-name/2.0.1:
    resolution: {integrity: sha512-uuoJ1hU/k6M0779t3VMVIYpb2VMJk05cehCaABFhXaibcbvfgR8wKiozLjVFSzJPmQMRqIcO0HMyTFqfV09V6Q==}

  /resolve-from/4.0.0:
    resolution: {integrity: sha512-pb/MYmXstAkysRFx8piNI1tGFNQIFA3vkE3Gq4EuA1dF6gHp/+vgZqsCGJapvy8N3Q+4o7FwvquPJcnZ7RYy4g==}
    engines: {node: '>=4'}

  /resolve/1.19.0:
    resolution: {integrity: sha1-GvW/YwQJc0oGfK4pMYqsf6KaJnw=}
    dependencies:
      is-core-module: 2.11.0
      path-parse: 1.0.7
    dev: true

  /resolve/1.20.0:
    resolution: {integrity: sha512-wENBPt4ySzg4ybFQW2TT1zMQucPK95HSh/nq2CFTZVOGut2+pQvSsgtda4d26YrYcr067wjbmzOG8byDPBX63A==}
    dependencies:
      is-core-module: 2.4.0
      path-parse: 1.0.7
    dev: true

  /resolve/1.22.1:
    resolution: {integrity: sha1-J8suu1P5GrtJRwqSi7p1WAZqwXc=}
    hasBin: true
    dependencies:
      is-core-module: 2.11.0
      path-parse: 1.0.7
      supports-preserve-symlinks-flag: 1.0.0

  /resolve/2.0.0-next.3:
    resolution: {integrity: sha1-1BAWKT1KhYajnKXZtfFcvqH1XkY=}
    dependencies:
      is-core-module: 2.11.0
      path-parse: 1.0.7
    dev: true

  /responselike/1.0.2:
    resolution: {integrity: sha512-/Fpe5guzJk1gPqdJLJR5u7eG/gNY4nImjbRDaVWVMRhne55TCmj2i9Q+54PBRfatRC8v/rIiv9BN0pMd9OV5EQ==}
    dependencies:
      lowercase-keys: 1.0.1

  /restore-cursor/3.1.0:
    resolution: {integrity: sha512-l+sSefzHpj5qimhFSE5a8nufZYAM3sBSVMAPtYkmC+4EH2anSGaEMXSD0izRQbu9nfyQ9y5JrVmp7E8oZrUjvA==}
    engines: {node: '>=8'}
    dependencies:
      onetime: 5.1.2
      signal-exit: 3.0.7

  /reusify/1.0.4:
    resolution: {integrity: sha1-kNo4Kx4SbvwCFG6QhFqI2xKSXXY=}
    engines: {iojs: '>=1.0.0', node: '>=0.10.0'}

  /rfc4648/1.5.2:
    resolution: {integrity: sha512-tLOizhR6YGovrEBLatX1sdcuhoSCXddw3mqNVAcKxGJ+J0hFeJ+SjeWCv5UPA/WU3YzWPPuCVYgXBKZUPGpKtg==}

  /rimraf/3.0.2:
    resolution: {integrity: sha512-JZkJMZkAGFFPP2YqXZXPbMlMBgsxzE8ILs4lMIX/2o0L9UBw9O/Y3o6wFw/i9YLapcUJWwqbi3kdxIPdC62TIA==}
    hasBin: true
    dependencies:
      glob: 7.1.7
    dev: true

  /rimraf/4.1.2:
    resolution: {integrity: sha512-BlIbgFryTbw3Dz6hyoWFhKk+unCcHMSkZGrTFVAx2WmttdBSonsdtRlwiuTbDqTKr+UlXIUqJVS4QT5tUzGENQ==}
    engines: {node: '>=14'}
    hasBin: true
    dev: true

  /run-async/2.4.1:
    resolution: {integrity: sha512-tvVnVv01b8c1RrA6Ep7JkStj85Guv/YrMcwqYQnwjsAS2cTmmPGBBjAjpCW7RrSodNSoE2/qg9O4bceNvUuDgQ==}
    engines: {node: '>=0.12.0'}

  /run-parallel/1.2.0:
    resolution: {integrity: sha1-ZtE2jae9+SHrnZW9GpIp5/IaQ+4=}
    dependencies:
      queue-microtask: 1.2.3

  /rxjs/6.6.7:
    resolution: {integrity: sha512-hTdwr+7yYNIT5n4AMYp85KA6yw2Va0FLa3Rguvbpa4W3I5xynaBZo41cM3XM+4Q6fRMj3sBYIR1VAmZMXYJvRQ==}
    engines: {npm: '>=2.0.0'}
    dependencies:
      tslib: 1.14.1

  /safe-buffer/5.1.2:
    resolution: {integrity: sha512-Gd2UZBJDkXlY7GbJxfsE8/nvKkUEU1G38c1siN6QP6a9PT9MmHB8GnpscSmMJSoF8LOIrt8ud/wPtojys4G6+g==}

  /safe-buffer/5.2.1:
    resolution: {integrity: sha512-rp3So07KcdmmKbGvgaNxQSJr7bGVSVk5S9Eq1F+ppbRo70+YeaDxkw5Dd8NPN+GD6bjnYm2VuPuCXmpuYvmCXQ==}

  /safer-buffer/2.1.2:
    resolution: {integrity: sha512-YZo3K82SD7Riyi0E1EQPojLz7kpepnSQI9IyPbHHg1XXXevb5dJI7tpyN2ADxGcQbHG7vcyRHk0cbwqcQriUtg==}

  /sass/1.58.0:
    resolution: {integrity: sha512-PiMJcP33DdKtZ/1jSjjqVIKihoDc6yWmYr9K/4r3fVVIEDAluD0q7XZiRKrNJcPK3qkLRF/79DND1H5q1LBjgg==}
    engines: {node: '>=12.0.0'}
    hasBin: true
    dependencies:
      chokidar: 3.4.3
      immutable: 4.2.3
      source-map-js: 1.0.2

  /scss-parser/1.0.6:
    resolution: {integrity: sha512-SH3TaoaJFzfAtqs3eG1j5IuHJkeEW5rKUPIjIN+ZorLAyJLHItQGnsgwHk76v25GtLtpT9IqfAcqK4vFWdiw+w==}
    engines: {node: '>=6.0.0'}
    dependencies:
      invariant: 2.2.4
      lodash: 4.17.21

  /semver-compare/1.0.0:
    resolution: {integrity: sha512-YM3/ITh2MJ5MtzaM429anh+x2jiLVjqILF4m4oyQB18W7Ggea7BfqdH/wGMK7dDiMghv/6WG7znWMwUDzJiXow==}

  /semver-diff/3.1.1:
    resolution: {integrity: sha512-GX0Ix/CJcHyB8c4ykpHGIAvLyOwOobtM/8d+TQkAd81/bEjgPHrfba41Vpesr7jX/t8Uh+R3EX9eAS5be+jQYg==}
    engines: {node: '>=8'}
    dependencies:
      semver: 6.3.0

  /semver/5.7.1:
    resolution: {integrity: sha512-sauaDf/PZdVgrLTNYHRtpXa1iRiKcaebiKQ1BJdpQlWH2lCvexQdX55snPFyK7QzpudqbCI0qXFfOasHdyNDGQ==}
    hasBin: true

  /semver/6.3.0:
    resolution: {integrity: sha1-7gpkyK9ejO6mdoexM3YeG+y9HT0=}
    hasBin: true

<<<<<<< HEAD
  /semver/7.3.7:
    resolution: {integrity: sha1-EsW2Sa/b+QSXB3luIqQCiBTOUj8=}
=======
  /semver/7.3.8:
    resolution: {integrity: sha512-NB1ctGL5rlHrPJtFDVIVzTyQylMLu9N9VICA6HSFJo8MCGVTMW6gfpicwKmmK/dAjTOrqu5l63JJOpDSrAis3A==}
>>>>>>> 2f3aca6a
    engines: {node: '>=10'}
    hasBin: true
    dependencies:
      lru-cache: 6.0.0

  /set-immediate-shim/1.0.1:
    resolution: {integrity: sha512-Li5AOqrZWCVA2n5kryzEmqai6bKSIvpz5oUJHPVj6+dsbD3X1ixtsY5tEnsaNpH3pFAHmG8eIHUrtEtohrg+UQ==}
    engines: {node: '>=0.10.0'}

  /shebang-command/2.0.0:
    resolution: {integrity: sha512-kHxr2zZpYtdmrN1qDjrrX/Z1rR1kG8Dx+gkpK1G4eXmvXswmcE1hTWBWYUzlraYw1/yZp6YuDY77YtvbN0dmDA==}
    engines: {node: '>=8'}
    dependencies:
      shebang-regex: 3.0.0

  /shebang-regex/3.0.0:
    resolution: {integrity: sha512-7++dFhtcx3353uBaq8DDR4NuxBetBzC7ZQOhmTQInHEd6bSrXdiEyzCvG07Z44UYdLShWUyXt5M/yhz8ekcb1A==}
    engines: {node: '>=8'}

  /side-channel/1.0.4:
    resolution: {integrity: sha1-785cj9wQTudRslxY1CkAEfpeos8=}
    dependencies:
      call-bind: 1.0.2
      get-intrinsic: 1.1.1
      object-inspect: 1.12.2
    dev: true

  /signal-exit/3.0.7:
    resolution: {integrity: sha512-wnD2ZE+l+SPC/uoS0vXeE9L1+0wuaMqKlfz9AMUo38JsyLSBWSFcHR1Rri62LZc12vLr1gb3jl7iwQhgwpAbGQ==}

  /slash/3.0.0:
    resolution: {integrity: sha1-ZTm+hwwWWtvVJAIg2+Nh8bxNRjQ=}
    engines: {node: '>=8'}

  /sort-keys/4.2.0:
    resolution: {integrity: sha512-aUYIEU/UviqPgc8mHR6IW1EGxkAXpeRETYcrzg8cLAvUPZcpAlleSXHV2mY7G12GphSH6Gzv+4MMVSSkbdteHg==}
    engines: {node: '>=8'}
    dependencies:
      is-plain-obj: 2.1.0

  /source-map-js/1.0.2:
    resolution: {integrity: sha512-R0XvVJ9WusLiqTCEiGCmICCMplcCkIwwR11mOSD9CR5u+IXYdiseeEuXCVAjS54zqwkLcPNnmU4OeJ6tUrWhDw==}
    engines: {node: '>=0.10.0'}

  /source-map/0.6.1:
    resolution: {integrity: sha512-UjgapumWlbMhkBgzT7Ykc5YXUT46F0iKu8SGXq0bcwP5dz/h0Plj6enJqjz1Zbq2l5WaqYnrVbwWOWMyF3F47g==}
    engines: {node: '>=0.10.0'}

  /sourcemap-codec/1.4.8:
    resolution: {integrity: sha512-9NykojV5Uih4lgo5So5dtw+f0JgJX30KCNI8gwhz2J9A15wD0Ml6tjHKwf6fTSa6fAdVBdZeNOs9eJ71qCk8vA==}
    deprecated: Please use @jridgewell/sourcemap-codec instead

  /spdx-correct/3.1.1:
    resolution: {integrity: sha512-cOYcUWwhCuHCXi49RhFRCyJEK3iPj1Ziz9DpViV3tbZOwXD49QzIN3MpOLJNxh2qwq2lJJZaKMVw9qNi4jTC0w==}
    dependencies:
      spdx-expression-parse: 3.0.1
      spdx-license-ids: 3.0.12

  /spdx-exceptions/2.3.0:
    resolution: {integrity: sha512-/tTrYOC7PPI1nUAgx34hUpqXuyJG+DTHJTnIULG4rDygi4xu/tfgmq1e1cIRwRzwZgo4NLySi+ricLkZkw4i5A==}

  /spdx-expression-parse/3.0.1:
    resolution: {integrity: sha512-cbqHunsQWnJNE6KhVSMsMeH5H/L9EpymbzqTQ3uLwNCLZ1Q481oWaofqH7nO6V07xlXwY6PhQdQ2IedWx/ZK4Q==}
    dependencies:
      spdx-exceptions: 2.3.0
      spdx-license-ids: 3.0.12

  /spdx-license-ids/3.0.12:
    resolution: {integrity: sha512-rr+VVSXtRhO4OHbXUiAF7xW3Bo9DuuF6C5jH+q/x15j2jniycgKbxU09Hr0WqlSLUs4i4ltHGXqTe7VHclYWyA==}

  /sprintf-js/1.0.3:
    resolution: {integrity: sha512-D9cPgkvLlV3t3IzL0D0YLvGA9Ahk4PcvVwUbN0dSGr1aP0Nrt4AEnTUbuGvquEC0mA64Gqt1fzirlRs5ibXx8g==}

  /ssri/8.0.1:
    resolution: {integrity: sha512-97qShzy1AiyxvPNIkLWoGua7xoQzzPjQ0HAH4B0rWKo7SZ6USuPcrUiAFrws0UH8RrbWmgq3LMTObhPIHbbBeQ==}
    engines: {node: '>= 8'}
    dependencies:
      minipass: 3.3.6

  /stackframe/1.3.4:
    resolution: {integrity: sha512-oeVtt7eWQS+Na6F//S4kJ2K2VbRlS9D43mAlMyVpVWovy9o+jfgH8O9agzANzaiLjclA0oYzUXEM4PurhSUChw==}

  /strict-uri-encode/2.0.0:
    resolution: {integrity: sha512-QwiXZgpRcKkhTj2Scnn++4PKtWsH0kpzZ62L2R6c/LUVYv7hVnZqcg2+sMuT6R7Jusu1vviK/MFsu6kNJfWlEQ==}
    engines: {node: '>=4'}

  /string-argv/0.3.1:
    resolution: {integrity: sha1-leL77AQnrhkYSTX4FtdKqkxcGdo=}
    engines: {node: '>=0.6.19'}

  /string-width/4.2.3:
    resolution: {integrity: sha512-wKyQRQpjJ0sIp62ErSZdGsjMJWsap5oRNihHhu6G7JVO/9jIB6UyevL+tXuOqrng8j/cxKTWyWUwvSTriiZz/g==}
    engines: {node: '>=8'}
    dependencies:
      emoji-regex: 8.0.0
      is-fullwidth-code-point: 3.0.0
      strip-ansi: 6.0.1

  /string.prototype.matchall/4.0.7:
    resolution: {integrity: sha1-jm7LDYofsf2kcNgazsstugV6SB0=}
    dependencies:
      call-bind: 1.0.2
      define-properties: 1.1.4
      es-abstract: 1.20.1
      get-intrinsic: 1.1.1
      has-symbols: 1.0.3
      internal-slot: 1.0.3
      regexp.prototype.flags: 1.4.3
      side-channel: 1.0.4
    dev: true

  /string.prototype.trimend/1.0.5:
    resolution: {integrity: sha1-kUpluqqyX73U7ikcp93lfoacuNA=}
    dependencies:
      call-bind: 1.0.2
      define-properties: 1.1.4
      es-abstract: 1.20.1
    dev: true

  /string.prototype.trimstart/1.0.5:
    resolution: {integrity: sha1-VGbZO6WM+iE0g5+B1/QkN+jAH+8=}
    dependencies:
      call-bind: 1.0.2
      define-properties: 1.1.4
      es-abstract: 1.20.1
    dev: true

  /string_decoder/1.1.1:
    resolution: {integrity: sha512-n/ShnvDi6FHbbVfviro+WojiFzv+s8MPMHBczVePfUpDJLwoLT0ht1l4YwBCbi8pJAveEEdnkHyPyTP/mzRfwg==}
    dependencies:
      safe-buffer: 5.1.2

  /string_decoder/1.3.0:
    resolution: {integrity: sha512-hkRX8U1WjJFd8LsDJ2yQ/wWWxaopEsABU1XfkM8A+j0+85JAGppt16cr1Whg6KIbb4okU6Mql6BOj+uup/wKeA==}
    dependencies:
      safe-buffer: 5.2.1

  /strip-ansi/6.0.1:
    resolution: {integrity: sha512-Y38VPSHcqkFrCpFnQ9vuSXmquuv5oXOKpGeT6aGrr3o3Gc9AlVa6JBfUSOCnbxGGZF+/0ooI7KrPuUSztUdU5A==}
    engines: {node: '>=8'}
    dependencies:
      ansi-regex: 5.0.1

  /strip-bom/3.0.0:
    resolution: {integrity: sha512-vavAMRXOgBVNF6nyEEmL3DBK19iRpDcoIwW+swQ+CbGiu7lju6t+JklA1MHweoWtadgt4ISVUsXLyDq34ddcwA==}
    engines: {node: '>=4'}

  /strip-bom/4.0.0:
    resolution: {integrity: sha512-3xurFv5tEgii33Zi8Jtp55wEIILR9eh34FAW00PZf+JnSsTmV/ioewSgQl97JHvgjoRGwPShsWm+IdrxB35d0w==}
    engines: {node: '>=8'}

  /strip-final-newline/2.0.0:
    resolution: {integrity: sha512-BrpvfNAE3dcvq7ll3xVumzjKjZQ5tI1sEUIKr3Uoks0XUl45St3FlatVqef9prk4jRDzhW6WZg+3bk93y6pLjA==}
    engines: {node: '>=6'}

  /strip-indent/3.0.0:
    resolution: {integrity: sha512-laJTa3Jb+VQpaC6DseHhF7dXVqHTfJPCRDaEbid/drOhgitgYku/letMUqOXFoWV0zIIUbjpdH2t+tYj4bQMRQ==}
    engines: {node: '>=8'}
    dependencies:
      min-indent: 1.0.1

  /strip-json-comments/2.0.1:
    resolution: {integrity: sha512-4gB8na07fecVVkOI6Rs4e7T6NOTki5EmL7TUduTs6bu3EdnSycntVJ4re8kgZA+wx9IueI2Y11bfbgwtzuE0KQ==}
    engines: {node: '>=0.10.0'}

  /strip-json-comments/3.1.1:
    resolution: {integrity: sha512-6fPc+R4ihwqP6N/aIv2f1gMH8lOVtWQHoqC4yK6oSDVVocumAsfCqjkXnqiYMhmMwS/mEHLp7Vehlt3ql6lEig==}
    engines: {node: '>=8'}

  /supports-color/5.5.0:
    resolution: {integrity: sha512-QjVjwdXIt408MIiAqCX4oUKsgU2EqAGzs2Ppkm4aQYbjm+ZEWEcW4SfFNTr4uMNZma0ey4f5lgLrkB0aX0QMow==}
    engines: {node: '>=4'}
    dependencies:
      has-flag: 3.0.0

  /supports-color/7.2.0:
    resolution: {integrity: sha512-qpCAvRl9stuOHveKsn7HncJRvv501qIacKzQlO/+Lwxc9+0q2wLyv4Dfvt80/DPn2pqOBsJdDiogXGR9+OvwRw==}
    engines: {node: '>=8'}
    dependencies:
      has-flag: 4.0.0

  /supports-preserve-symlinks-flag/1.0.0:
    resolution: {integrity: sha1-btpL00SjyUrqN21MwxvHcxEDngk=}
    engines: {node: '>= 0.4'}

  /tapable/1.1.3:
    resolution: {integrity: sha1-ofzMBrWNth/XpF2i2kT186Pme6I=}
    engines: {node: '>=6'}
    dev: true

  /tapable/2.2.1:
    resolution: {integrity: sha512-GNzQvQTOIP6RyTfE2Qxb8ZVlNmw0n88vp1szwWRimP02mnTsx3Wtn5qRdqY9w2XduFNUgvOwhNnQsjwCp+kqaQ==}
    engines: {node: '>=6'}

  /tar/6.1.13:
    resolution: {integrity: sha512-jdIBIN6LTIe2jqzay/2vtYLlBHa3JF42ot3h1dW8Q0PaAG4v8rm0cvpVePtau5C6OKXGGcgO9q2AMNSWxiLqKw==}
    engines: {node: '>=10'}
    dependencies:
      chownr: 2.0.0
      fs-minipass: 2.1.0
      minipass: 4.0.1
      minizlib: 2.1.2
      mkdirp: 1.0.4
      yallist: 4.0.0

  /text-table/0.2.0:
    resolution: {integrity: sha512-N+8UisAXDGk8PFXP4HAzVR9nbfmVJ3zYLAWiTIoqC5v5isinhr+r5uaO8+7r3BMfuNIufIsA7RdpVgacC2cSpw==}

  /thenify-all/1.6.0:
    resolution: {integrity: sha512-RNxQH/qI8/t3thXJDwcstUO4zeqo64+Uy/+sNVRBx4Xn2OX+OZ9oP+iJnNFqplFra2ZUVeKCSa2oVWi3T4uVmA==}
    engines: {node: '>=0.8'}
    dependencies:
      thenify: 3.3.1

  /thenify/3.3.1:
    resolution: {integrity: sha512-RVZSIV5IG10Hk3enotrhvz0T9em6cyHBLkH/YAZuKqd8hRkKhSfCGIcP2KUY0EPxndzANBmNllzWPwak+bheSw==}
    dependencies:
      any-promise: 1.3.0

  /throat/6.0.2:
    resolution: {integrity: sha512-WKexMoJj3vEuK0yFEapj8y64V0A6xcuPuK9Gt1d0R+dzCSJc0lHqQytAbSB4cDAK0dWh4T0E2ETkoLE2WZ41OQ==}

  /through/2.3.8:
    resolution: {integrity: sha512-w89qg7PI8wAdvX60bMDP+bFoD5Dvhm9oLheFp5O4a2QF0cSBGsBX4qZmadPMvVqlLJBBci+WqGGOAPvcDeNSVg==}

  /tmp/0.0.33:
    resolution: {integrity: sha512-jRCJlojKnZ3addtTOjdIqoRuPEKBvNXcGYqzO6zWZX8KfKEpnGY5jfggJQ3EjKuu8D4bJRr0y+cYJFmYbImXGw==}
    engines: {node: '>=0.6.0'}
    dependencies:
      os-tmpdir: 1.0.2

  /to-fast-properties/2.0.0:
    resolution: {integrity: sha512-/OaKK0xYrs3DmxRYqL/yDc+FxFUVYhDlXMhRmv3z915w2HF1tnN1omB354j8VUGO/hbRzyD6Y3sA7v7GS/ceog==}
    engines: {node: '>=4'}

  /to-readable-stream/1.0.0:
    resolution: {integrity: sha512-Iq25XBt6zD5npPhlLVXGFN3/gyR2/qODcKNNyTMd4vbm39HUaOiAM4PMq0eMVC/Tkxz+Zjdsc55g9yyz+Yq00Q==}
    engines: {node: '>=6'}

  /to-regex-range/5.0.1:
    resolution: {integrity: sha1-FkjESq58jZiKMmAY7XL1tN0DkuQ=}
    engines: {node: '>=8.0'}
    dependencies:
      is-number: 7.0.0

  /tr46/0.0.3:
    resolution: {integrity: sha512-N3WMsuqV66lT30CrXNbEjx4GEwlow3v6rr4mCcv6prnfwhS01rkgyFdjPNBYd9br7LpXV1+Emh01fHnq2Gdgrw==}

  /trim-newlines/3.0.1:
    resolution: {integrity: sha512-c1PTsA3tYrIsLGkJkzHF+w9F2EyxfXGo4UyJc4pFL++FMjnq0HJS69T3M7d//gKrFKwy429bouPescbjecU+Zw==}
    engines: {node: '>=8'}

  /true-case-path/2.2.1:
<<<<<<< HEAD
    resolution: {integrity: sha1-xb8EpbvsP9EYvkCERhs6J8TXlr8=}
    dev: true
=======
    resolution: {integrity: sha512-0z3j8R7MCjy10kc/g+qg7Ln3alJTodw9aDuVWZa3uiWqfuBMKeAeP2ocWcxoyM3D73yz3Jt/Pu4qPr4wHSdB/Q==}
>>>>>>> 2f3aca6a

  /tslib/1.14.1:
    resolution: {integrity: sha512-Xni35NKzjgMrwevysHTCArtLDpPvye8zV/0E4EyYn43P7/7qvQwPh9BGkHewbMulVntbigmcT7rdX3BNo9wRJg==}

  /tslint/5.20.1_typescript@4.8.4:
    resolution: {integrity: sha512-EcMxhzCFt8k+/UP5r8waCf/lzmeSyVlqxqMEDQE7rWYiQky8KpIBz1JAoYXfROHrPZ1XXd43q8yQnULOLiBRQg==}
    engines: {node: '>=4.8.0'}
    hasBin: true
    peerDependencies:
      typescript: '>=2.3.0-dev || >=2.4.0-dev || >=2.5.0-dev || >=2.6.0-dev || >=2.7.0-dev || >=2.8.0-dev || >=2.9.0-dev || >=3.0.0-dev || >= 3.1.0-dev || >= 3.2.0-dev'
    dependencies:
      '@babel/code-frame': 7.12.13
      builtin-modules: 1.1.1
      chalk: 2.4.2
      commander: 2.20.3
      diff: 4.0.2
      glob: 7.1.7
      js-yaml: 3.14.1
      minimatch: 3.0.4
      mkdirp: 0.5.5
      resolve: 1.20.0
      semver: 5.7.1
      tslib: 1.14.1
      tsutils: 2.29.0_typescript@4.8.4
      typescript: 4.8.4
    dev: true

  /tsutils/2.29.0_typescript@4.8.4:
    resolution: {integrity: sha512-g5JVHCIJwzfISaXpXE1qvNalca5Jwob6FjI4AoPlqMusJ6ftFE7IkkFoMhVLRgK+4Kx3gkzb8UZK5t5yTTvEmA==}
    peerDependencies:
      typescript: '>=2.1.0 || >=2.1.0-dev || >=2.2.0-dev || >=2.3.0-dev || >=2.4.0-dev || >=2.5.0-dev || >=2.6.0-dev || >=2.7.0-dev || >=2.8.0-dev || >=2.9.0-dev || >= 3.0.0-dev || >= 3.1.0-dev'
    dependencies:
      tslib: 1.14.1
      typescript: 4.8.4
    dev: true

  /tsutils/3.21.0_typescript@4.8.4:
    resolution: {integrity: sha1-tIcX05TOpsHglpg+7Vjp1hcVtiM=}
    engines: {node: '>= 6'}
    peerDependencies:
      typescript: '>=2.8.0 || >= 3.2.0-dev || >= 3.3.0-dev || >= 3.4.0-dev || >= 3.5.0-dev || >= 3.6.0-dev || >= 3.6.0-beta || >= 3.7.0-dev || >= 3.7.0-beta'
    dependencies:
      tslib: 1.14.1
      typescript: 4.8.4
    dev: true

  /type-check/0.4.0:
    resolution: {integrity: sha512-XleUoc9uwGXqjWwXaUTZAmzMcFZ5858QA2vvx1Ur5xIcixXIP+8LnFDgRplU30us6teqdlskFfu+ae4K79Ooew==}
    engines: {node: '>= 0.8.0'}
    dependencies:
      prelude-ls: 1.2.1
    dev: true

  /type-fest/0.18.1:
    resolution: {integrity: sha512-OIAYXk8+ISY+qTOwkHtKqzAuxchoMiD9Udx+FSGQDuiRR+PJKJHc2NJAXlbhkGwTt/4/nKZxELY1w3ReWOL8mw==}
    engines: {node: '>=10'}

  /type-fest/0.20.2:
    resolution: {integrity: sha512-Ne+eE4r0/iWnpAxD852z3A+N0Bt5RN//NjJwRd2VFHEmrywxf5vsZlh4R6lixl6B+wz/8d+maTSAkN1FIkI3LQ==}
    engines: {node: '>=10'}

  /type-fest/0.21.3:
    resolution: {integrity: sha512-t0rzBq87m3fVcduHDUFhKmyyX+9eo6WQjZvf51Ea/M0Q7+T374Jp1aUiyUl0GKxp8M/OETVHSDvmkyPgvX+X2w==}
    engines: {node: '>=10'}

  /type-fest/0.6.0:
    resolution: {integrity: sha512-q+MB8nYR1KDLrgr4G5yemftpMC7/QLqVndBmEEdqzmNj5dcFOO4Oo8qlwZE3ULT3+Zim1F8Kq4cBnikNhlCMlg==}
    engines: {node: '>=8'}

  /type-fest/0.8.1:
    resolution: {integrity: sha512-4dbzIzqvjtgiM5rw1k5rEHtBANKmdudhGyBEajN01fEyhaAIhsoKNy6y7+IN93IfpFtwY9iqi7kD+xwKhQsNJA==}
    engines: {node: '>=8'}

  /typedarray-to-buffer/3.1.5:
    resolution: {integrity: sha512-zdu8XMNEDepKKR+XYOXAVPtWui0ly0NtohUscw+UmaHiAWT8hrV1rr//H6V+0DvJ3OQ19S979M0laLfX8rm82Q==}
    dependencies:
      is-typedarray: 1.0.0

  /typescript/4.8.4:
    resolution: {integrity: sha1-xGSryhWWaVl75flriUNQCyOOYOY=}
    engines: {node: '>=4.2.0'}
    hasBin: true
    dev: true

  /unbox-primitive/1.0.2:
    resolution: {integrity: sha1-KQMgIQV9Xmzb0IxRKcIm3/jtb54=}
    dependencies:
      call-bind: 1.0.2
      has-bigints: 1.0.2
      has-symbols: 1.0.3
      which-boxed-primitive: 1.0.2
    dev: true

  /unique-string/2.0.0:
    resolution: {integrity: sha512-uNaeirEPvpZWSgzwsPGtU2zVSTrn/8L5q/IexZmH0eH6SA73CmAA5U4GwORTxQAZs95TAXLNqeLoPPNO5gZfWg==}
    engines: {node: '>=8'}
    dependencies:
      crypto-random-string: 2.0.0

  /universalify/0.1.2:
    resolution: {integrity: sha1-tkb2m+OULavOzJ1mOcgNwQXvqmY=}
    engines: {node: '>= 4.0.0'}

  /update-notifier/5.1.0:
    resolution: {integrity: sha512-ItnICHbeMh9GqUy31hFPrD1kcuZ3rpxDZbf4KUDavXwS0bW5m7SLbDQpGX3UYr072cbrF5hFUs3r5tUsPwjfHw==}
    engines: {node: '>=10'}
    dependencies:
      boxen: 5.1.2
      chalk: 4.1.1
      configstore: 5.0.1
      has-yarn: 2.1.0
      import-lazy: 2.1.0
      is-ci: 2.0.0
      is-installed-globally: 0.4.0
      is-npm: 5.0.0
      is-yarn-global: 0.3.0
      latest-version: 5.1.0
      pupa: 2.1.1
      semver: 7.3.8
      semver-diff: 3.1.1
      xdg-basedir: 4.0.0

  /uri-js/4.4.1:
    resolution: {integrity: sha512-7rKUyy33Q1yc98pQ1DAmLtwX109F7TIfWlW1Ydo8Wl1ii1SeHieeh0HHfPeL2fMXK6z0s8ecKs9frCuLJvndBg==}
    dependencies:
      punycode: 2.1.1
    dev: true

  /url-parse-lax/3.0.0:
    resolution: {integrity: sha512-NjFKA0DidqPa5ciFcSrXnAltTtzz84ogy+NebPvfEgAck0+TNg4UJ4IN+fB7zRZfbgUf0syOo9MDxFkDSMuFaQ==}
    engines: {node: '>=4'}
    dependencies:
      prepend-http: 2.0.0

  /util-deprecate/1.0.2:
    resolution: {integrity: sha512-EPD5q1uXyFxJpCrLnCc1nHnq3gOa6DZBocAIiI2TaSCA7VCJ1UJDMagCzIkXNsUYfD1daK//LTEQ8xiIbrHtcw==}

  /v8-compile-cache/2.3.0:
    resolution: {integrity: sha512-l8lCEmLcLYZh4nbunNZvQCJc5pv7+RCwa8q/LdUx8u7lsWvPDKmpodJAJNwkAhJC//dFY48KuIEmjtd4RViDrA==}
    dev: true

  /validate-npm-package-license/3.0.4:
    resolution: {integrity: sha512-DpKm2Ui/xN7/HQKCtpZxoRWBhZ9Z0kqtygG8XCgNQ8ZlDnxuQmWhj566j8fN4Cu3/JmbhsDo7fcAJq4s9h27Ew==}
    dependencies:
      spdx-correct: 3.1.1
      spdx-expression-parse: 3.0.1

  /validate-npm-package-name/3.0.0:
    resolution: {integrity: sha512-M6w37eVCMMouJ9V/sdPGnC5H4uDr73/+xdq0FBLO3TFFX1+7wiUY6Es328NN+y43tmY+doUdN9g9J21vqB7iLw==}
    dependencies:
      builtins: 1.0.3

  /validator/13.7.0:
    resolution: {integrity: sha1-T5ZYuhO6jz2C7ogdNRZInqhcCFc=}
    engines: {node: '>= 0.10'}

  /wcwidth/1.0.1:
    resolution: {integrity: sha512-XHPEwS0q6TaxcvG85+8EYkbiCux2XtWG2mkc47Ng2A77BQu9+DqIOJldST4HgPkuea7dvKSj5VgX3P1d4rW8Tg==}
    dependencies:
      defaults: 1.0.4

  /webidl-conversions/3.0.1:
    resolution: {integrity: sha512-2JAn3z8AR6rjK8Sm8orRC0h/bcl/DqL7tRPdGZ4I1CjdF+EaMLmYxBHyXuKL849eucPFhvBoxMsflfOb8kxaeQ==}

  /whatwg-url/5.0.0:
    resolution: {integrity: sha512-saE57nupxk6v3HY35+jzBwYa0rKSy0XR8JSxZPwgLr7ys0IBzhGviA1/TUGJLmSVqs8pb9AnvICXEuOHLprYTw==}
    dependencies:
      tr46: 0.0.3
      webidl-conversions: 3.0.1

  /watchpack/2.4.0:
    resolution: {integrity: sha1-+jMDI3SWLHgRP5PH8vtMVMmGKl0=}
    engines: {node: '>=10.13.0'}
    dependencies:
      glob-to-regexp: 0.4.1
      graceful-fs: 4.2.9
    dev: true

  /which-boxed-primitive/1.0.2:
    resolution: {integrity: sha1-E3V7yJsgmwSf5dhkMOIc9AqJqOY=}
    dependencies:
      is-bigint: 1.0.2
      is-boolean-object: 1.1.1
      is-number-object: 1.0.5
      is-string: 1.0.7
      is-symbol: 1.0.4
    dev: true

  /which-pm/2.0.0:
    resolution: {integrity: sha512-Lhs9Pmyph0p5n5Z3mVnN0yWcbQYUAD7rbQUiMsQxOJ3T57k7RFe35SUwWMf7dsbDZks1uOmw4AecB/JMDj3v/w==}
    engines: {node: '>=8.15'}
    dependencies:
      load-yaml-file: 0.2.0
      path-exists: 4.0.0

  /which/1.3.1:
    resolution: {integrity: sha512-HxJdYWq1MTIQbJ3nw0cqssHoTNU267KlrDuGZ1WYlxDStUtKUhOaJmh112/TZmHxxUfuJqPXSOm7tDyas0OSIQ==}
    hasBin: true
    dependencies:
      isexe: 2.0.0

  /which/2.0.2:
    resolution: {integrity: sha512-BLI3Tl1TW3Pvl70l3yq3Y64i+awpwXqsGBYWkkqMtnbXgrMD+yj7rhW0kuEDxzJaYXGjEW5ogapKNMEKNMjibA==}
    engines: {node: '>= 8'}
    hasBin: true
    dependencies:
      isexe: 2.0.0

  /widest-line/3.1.0:
    resolution: {integrity: sha512-NsmoXalsWVDMGupxZ5R08ka9flZjjiLvHVAWYOKtiKM8ujtZWr9cRffak+uSE48+Ob8ObalXpwyeUiyDD6QFgg==}
    engines: {node: '>=8'}
    dependencies:
      string-width: 4.2.3

  /word-wrap/1.2.3:
    resolution: {integrity: sha512-Hz/mrNwitNRh/HUAtM/VT/5VH+ygD6DV7mYKZAtHOrbs8U7lvPS6xf7EJKMF0uW1KJCl0H701g3ZGus+muE5vQ==}
    engines: {node: '>=0.10.0'}
    dev: true

  /wordwrap/1.0.0:
    resolution: {integrity: sha512-gvVzJFlPycKc5dZN4yPkP8w7Dc37BtP1yczEneOb4uq34pXZcvrtRTmWV8W+Ume+XCxKgbjM+nevkyFPMybd4Q==}

  /wrap-ansi/7.0.0:
    resolution: {integrity: sha512-YVGIj2kamLSTxw6NsZjoBxfSwsn0ycdesmc4p+Q21c5zPuZ1pl+NfxVdxPtdHvmNVOQ6XSYG4AUtyt/Fi7D16Q==}
    engines: {node: '>=10'}
    dependencies:
      ansi-styles: 4.3.0
      string-width: 4.2.3
      strip-ansi: 6.0.1

  /wrappy/1.0.2:
    resolution: {integrity: sha512-l4Sp/DRseor9wL6EvV2+TuQn63dMkPjZ/sp9XkghTEbV9KlPS1xUsZ3u7/IQO4wxtcFB4bgpQPRcR3QCvezPcQ==}

  /write-file-atomic/3.0.3:
    resolution: {integrity: sha512-AvHcyZ5JnSfq3ioSyjrBkH9yW4m7Ayk8/9My/DD9onKeu/94fwrMocemO2QAJFAlnnDN+ZDS+ZjAR5ua1/PV/Q==}
    dependencies:
      imurmurhash: 0.1.4
      is-typedarray: 1.0.0
      signal-exit: 3.0.7
      typedarray-to-buffer: 3.1.5

  /write-yaml-file/4.2.0:
    resolution: {integrity: sha512-LwyucHy0uhWqbrOkh9cBluZBeNVxzHjDaE9mwepZG3n3ZlbM4v3ndrFw51zW/NXYFFqP+QWZ72ihtLWTh05e4Q==}
    engines: {node: '>=10.13'}
    dependencies:
      js-yaml: 4.1.0
      write-file-atomic: 3.0.3

  /xdg-basedir/4.0.0:
    resolution: {integrity: sha512-PSNhEJDejZYV7h50BohL09Er9VaIefr2LMAf3OEmpCkjOi34eYyQYAXUTjEQtZJTKcF0E2UKTh+osDLsgNim9Q==}
    engines: {node: '>=8'}

  /xtend/4.0.2:
    resolution: {integrity: sha512-LKYU1iAXJXUgAXn9URjiu+MWhyUXHsvfp7mcuYm9dSUKK0/CjtrUwFAxD82/mCWbtLsGjFIad0wIsod4zrTAEQ==}
    engines: {node: '>=0.4'}

  /y18n/5.0.8:
    resolution: {integrity: sha512-0pfFzegeDWJHJIAmTLRP2DwHjdF5s7jo9tuztdQxAhINCdvS+3nGINqPd00AphqJR/0LhANUS6/+7SCb98YOfA==}
    engines: {node: '>=10'}

  /yallist/4.0.0:
<<<<<<< HEAD
    resolution: {integrity: sha1-m7knkNnA7/7GO+c1GeEaNQGaOnI=}
    dev: true
=======
    resolution: {integrity: sha512-3wdGidZyq5PB084XLES5TpOSRA3wjXAlIWMhum2kRcv/41Sn2emQ0dycQW4uZXLejwKvg6EsvbdlVL+FYEct7A==}

  /yaml/1.10.2:
    resolution: {integrity: sha512-r3vXyErRCYJ7wg28yvBY5VSoAF8ZvlcW9/BwUzEtUsjvX/DKs24dIkuwjtuprwJJHsbyUbLApepYTR1BN4uHrg==}
    engines: {node: '>= 6'}

  /yargs-parser/20.2.9:
    resolution: {integrity: sha512-y11nGElTIV+CT3Zv9t7VKl+Q3hTQoT9a1Qzezhhl6Rp21gJ/IVTW7Z3y9EWXhuUBC2Shnf+DX0antecpAwSP8w==}
    engines: {node: '>=10'}

  /yargs/16.2.0:
    resolution: {integrity: sha512-D1mvvtDG0L5ft/jGWkLpG1+m0eQxOfaBvTNELraWj22wSVUMWxZUvYgJYcKh6jGGIkJFhH4IZPQhR4TKpc8mBw==}
    engines: {node: '>=10'}
    dependencies:
      cliui: 7.0.4
      escalade: 3.1.1
      get-caller-file: 2.0.5
      require-directory: 2.1.1
      string-width: 4.2.3
      y18n: 5.0.8
      yargs-parser: 20.2.9

  /yocto-queue/0.1.0:
    resolution: {integrity: sha512-rVksvsnNCdJ/ohGc6xgPwyN8eheCxsiLM8mxuE/t/mOVqJewPuO1miLpTHQiRgTKCLexL4MeAFVagts7HmNZ2Q==}
    engines: {node: '>=10'}
>>>>>>> 2f3aca6a

  /z-schema/5.0.3:
    resolution: {integrity: sha1-aPr7m3Nfx/PInquz5aY1O017STU=}
    engines: {node: '>=8.0.0'}
    hasBin: true
    dependencies:
      lodash.get: 4.4.2
      lodash.isequal: 4.5.0
      validator: 13.7.0
    optionalDependencies:
      commander: 2.20.3

  file:../temp/tarballs/microsoft-rush-lib-5.93.1.tgz_@types+node@14.18.36:
    resolution: {tarball: file:../temp/tarballs/microsoft-rush-lib-5.93.1.tgz}
    id: file:../temp/tarballs/microsoft-rush-lib-5.93.1.tgz
    name: '@microsoft/rush-lib'
    version: 5.93.1
    engines: {node: '>=5.6.0'}
    dependencies:
      '@pnpm/link-bins': 5.3.25
      '@rushstack/heft-config-file': file:../temp/tarballs/rushstack-heft-config-file-0.11.9.tgz_@types+node@14.18.36
      '@rushstack/node-core-library': file:../temp/tarballs/rushstack-node-core-library-3.55.2.tgz_@types+node@14.18.36
      '@rushstack/package-deps-hash': file:../temp/tarballs/rushstack-package-deps-hash-4.0.8.tgz_@types+node@14.18.36
      '@rushstack/rig-package': file:../temp/tarballs/rushstack-rig-package-0.3.18.tgz
      '@rushstack/stream-collator': file:../temp/tarballs/rushstack-stream-collator-4.0.227.tgz_@types+node@14.18.36
      '@rushstack/terminal': file:../temp/tarballs/rushstack-terminal-0.5.2.tgz_@types+node@14.18.36
      '@rushstack/ts-command-line': file:../temp/tarballs/rushstack-ts-command-line-4.13.2.tgz
      '@types/node-fetch': 2.6.2
      '@yarnpkg/lockfile': 1.0.2
      builtin-modules: 3.1.0
      cli-table: 0.3.11
      colors: 1.2.5
      dependency-path: 9.2.8
      figures: 3.0.0
      git-repo-info: 2.1.1
      glob: 7.0.6
      glob-escape: 0.0.2
      https-proxy-agent: 5.0.1
      ignore: 5.1.9
      inquirer: 7.3.3
      js-yaml: 3.13.1
      jszip: 3.8.0
      lodash: 4.17.21
      node-fetch: 2.6.7
      npm-check: 6.0.1
      npm-package-arg: 6.1.1
      npm-packlist: 2.1.5
      read-package-tree: 5.1.6
      resolve: 1.22.1
      rxjs: 6.6.7
      semver: 7.3.8
      ssri: 8.0.1
      strict-uri-encode: 2.0.0
      tapable: 2.2.1
      tar: 6.1.13
      true-case-path: 2.2.1
    transitivePeerDependencies:
      - '@types/node'
      - encoding
      - supports-color

  file:../temp/tarballs/rushstack-eslint-config-3.2.0.tgz_esueefhpt5ql6xiqdj4wcgwfzi:
    resolution: {tarball: file:../temp/tarballs/rushstack-eslint-config-3.2.0.tgz}
    id: file:../temp/tarballs/rushstack-eslint-config-3.2.0.tgz
    name: '@rushstack/eslint-config'
    version: 3.2.0
    peerDependencies:
      eslint: ^6.0.0 || ^7.0.0 || ^8.0.0
      typescript: '>=4.7.0'
    dependencies:
      '@rushstack/eslint-patch': file:../temp/tarballs/rushstack-eslint-patch-1.2.0.tgz
      '@rushstack/eslint-plugin': file:../temp/tarballs/rushstack-eslint-plugin-0.11.0.tgz_esueefhpt5ql6xiqdj4wcgwfzi
      '@rushstack/eslint-plugin-packlets': file:../temp/tarballs/rushstack-eslint-plugin-packlets-0.6.1.tgz_esueefhpt5ql6xiqdj4wcgwfzi
      '@rushstack/eslint-plugin-security': file:../temp/tarballs/rushstack-eslint-plugin-security-0.5.0.tgz_esueefhpt5ql6xiqdj4wcgwfzi
      '@typescript-eslint/eslint-plugin': 5.38.1_dgdlt47nc666rkw3n5usybcqsa
      '@typescript-eslint/experimental-utils': 5.38.1_esueefhpt5ql6xiqdj4wcgwfzi
      '@typescript-eslint/parser': 5.38.1_esueefhpt5ql6xiqdj4wcgwfzi
      '@typescript-eslint/typescript-estree': 5.38.1_typescript@4.8.4
      eslint: 8.7.0
      eslint-plugin-promise: 6.0.0_eslint@8.7.0
      eslint-plugin-react: 7.27.1_eslint@8.7.0
      eslint-plugin-tsdoc: 0.2.16
      typescript: 4.8.4
    transitivePeerDependencies:
      - supports-color
    dev: true

  file:../temp/tarballs/rushstack-eslint-patch-1.2.0.tgz:
    resolution: {tarball: file:../temp/tarballs/rushstack-eslint-patch-1.2.0.tgz}
    name: '@rushstack/eslint-patch'
    version: 1.2.0
    dev: true

  file:../temp/tarballs/rushstack-eslint-plugin-0.11.0.tgz_esueefhpt5ql6xiqdj4wcgwfzi:
    resolution: {tarball: file:../temp/tarballs/rushstack-eslint-plugin-0.11.0.tgz}
    id: file:../temp/tarballs/rushstack-eslint-plugin-0.11.0.tgz
    name: '@rushstack/eslint-plugin'
    version: 0.11.0
    peerDependencies:
      eslint: ^6.0.0 || ^7.0.0 || ^8.0.0
    dependencies:
      '@rushstack/tree-pattern': file:../temp/tarballs/rushstack-tree-pattern-0.2.4.tgz
      '@typescript-eslint/experimental-utils': 5.38.1_esueefhpt5ql6xiqdj4wcgwfzi
      eslint: 8.7.0
    transitivePeerDependencies:
      - supports-color
      - typescript
    dev: true

  file:../temp/tarballs/rushstack-eslint-plugin-packlets-0.6.1.tgz_esueefhpt5ql6xiqdj4wcgwfzi:
    resolution: {tarball: file:../temp/tarballs/rushstack-eslint-plugin-packlets-0.6.1.tgz}
    id: file:../temp/tarballs/rushstack-eslint-plugin-packlets-0.6.1.tgz
    name: '@rushstack/eslint-plugin-packlets'
    version: 0.6.1
    peerDependencies:
      eslint: ^6.0.0 || ^7.0.0 || ^8.0.0
    dependencies:
      '@rushstack/tree-pattern': file:../temp/tarballs/rushstack-tree-pattern-0.2.4.tgz
      '@typescript-eslint/experimental-utils': 5.38.1_esueefhpt5ql6xiqdj4wcgwfzi
      eslint: 8.7.0
    transitivePeerDependencies:
      - supports-color
      - typescript
    dev: true

  file:../temp/tarballs/rushstack-eslint-plugin-security-0.5.0.tgz_esueefhpt5ql6xiqdj4wcgwfzi:
    resolution: {tarball: file:../temp/tarballs/rushstack-eslint-plugin-security-0.5.0.tgz}
    id: file:../temp/tarballs/rushstack-eslint-plugin-security-0.5.0.tgz
    name: '@rushstack/eslint-plugin-security'
    version: 0.5.0
    peerDependencies:
      eslint: ^6.0.0 || ^7.0.0 || ^8.0.0
    dependencies:
      '@rushstack/tree-pattern': file:../temp/tarballs/rushstack-tree-pattern-0.2.4.tgz
      '@typescript-eslint/experimental-utils': 5.38.1_esueefhpt5ql6xiqdj4wcgwfzi
      eslint: 8.7.0
    transitivePeerDependencies:
      - supports-color
      - typescript
    dev: true

<<<<<<< HEAD
  file:../temp/tarballs/rushstack-heft-0.50.0-rc.4.tgz:
    resolution: {tarball: file:../temp/tarballs/rushstack-heft-0.50.0-rc.4.tgz}
    name: '@rushstack/heft'
    version: 0.50.0-rc.4
=======
  file:../temp/tarballs/rushstack-heft-0.49.7.tgz:
    resolution: {tarball: file:../temp/tarballs/rushstack-heft-0.49.7.tgz}
    name: '@rushstack/heft'
    version: 0.49.7
>>>>>>> 2f3aca6a
    engines: {node: '>=10.13.0'}
    hasBin: true
    dependencies:
      '@rushstack/heft-config-file': file:../temp/tarballs/rushstack-heft-config-file-0.11.9.tgz
      '@rushstack/node-core-library': file:../temp/tarballs/rushstack-node-core-library-3.55.2.tgz
      '@rushstack/rig-package': file:../temp/tarballs/rushstack-rig-package-0.3.18.tgz
      '@rushstack/ts-command-line': file:../temp/tarballs/rushstack-ts-command-line-4.13.2.tgz
      '@types/tapable': 1.0.6
      argparse: 1.0.10
      chokidar: 3.4.3
      fast-glob: 3.2.11
<<<<<<< HEAD
      git-repo-info: 2.1.1
      ignore: 5.1.9
      tapable: 1.1.3
      true-case-path: 2.2.1
      watchpack: 2.4.0
=======
      glob: 7.0.6
      glob-escape: 0.0.2
      prettier: 2.3.1
      semver: 7.3.8
      tapable: 1.1.3
      true-case-path: 2.2.1
    transitivePeerDependencies:
      - '@types/node'
>>>>>>> 2f3aca6a
    dev: true

  file:../temp/tarballs/rushstack-heft-config-file-0.11.9.tgz:
    resolution: {tarball: file:../temp/tarballs/rushstack-heft-config-file-0.11.9.tgz}
    name: '@rushstack/heft-config-file'
    version: 0.11.9
    engines: {node: '>=10.13.0'}
    dependencies:
      '@rushstack/node-core-library': file:../temp/tarballs/rushstack-node-core-library-3.55.2.tgz
      '@rushstack/rig-package': file:../temp/tarballs/rushstack-rig-package-0.3.18.tgz
      jsonpath-plus: 4.0.0
    transitivePeerDependencies:
      - '@types/node'
    dev: true

<<<<<<< HEAD
  file:../temp/tarballs/rushstack-heft-lint-plugin-0.1.0-rc.4.tgz_uiwqoe5gpgzxjvn6xsx3zxy4mu:
    resolution: {tarball: file:../temp/tarballs/rushstack-heft-lint-plugin-0.1.0-rc.4.tgz}
    id: file:../temp/tarballs/rushstack-heft-lint-plugin-0.1.0-rc.4.tgz
    name: '@rushstack/heft-lint-plugin'
    version: 0.1.0-rc.4
    peerDependencies:
      '@rushstack/heft': 0.50.0-rc.4
    dependencies:
      '@rushstack/heft': file:../temp/tarballs/rushstack-heft-0.50.0-rc.4.tgz
      '@rushstack/node-core-library': file:../temp/tarballs/rushstack-node-core-library-3.53.3.tgz
      semver: 7.3.7
    dev: true

  file:../temp/tarballs/rushstack-heft-typescript-plugin-0.1.0-rc.4.tgz_uiwqoe5gpgzxjvn6xsx3zxy4mu:
    resolution: {tarball: file:../temp/tarballs/rushstack-heft-typescript-plugin-0.1.0-rc.4.tgz}
    id: file:../temp/tarballs/rushstack-heft-typescript-plugin-0.1.0-rc.4.tgz
    name: '@rushstack/heft-typescript-plugin'
    version: 0.1.0-rc.4
    peerDependencies:
      '@rushstack/heft': 0.50.0-rc.4
    dependencies:
      '@rushstack/heft': file:../temp/tarballs/rushstack-heft-0.50.0-rc.4.tgz
      '@rushstack/heft-config-file': file:../temp/tarballs/rushstack-heft-config-file-0.11.4.tgz
      '@rushstack/node-core-library': file:../temp/tarballs/rushstack-node-core-library-3.53.3.tgz
      '@types/tapable': 1.0.6
      semver: 7.3.7
      tapable: 1.1.3
    dev: true

  file:../temp/tarballs/rushstack-node-core-library-3.53.3.tgz:
    resolution: {tarball: file:../temp/tarballs/rushstack-node-core-library-3.53.3.tgz}
=======
  file:../temp/tarballs/rushstack-heft-config-file-0.11.9.tgz_@types+node@14.18.36:
    resolution: {tarball: file:../temp/tarballs/rushstack-heft-config-file-0.11.9.tgz}
    id: file:../temp/tarballs/rushstack-heft-config-file-0.11.9.tgz
    name: '@rushstack/heft-config-file'
    version: 0.11.9
    engines: {node: '>=10.13.0'}
    dependencies:
      '@rushstack/node-core-library': file:../temp/tarballs/rushstack-node-core-library-3.55.2.tgz_@types+node@14.18.36
      '@rushstack/rig-package': file:../temp/tarballs/rushstack-rig-package-0.3.18.tgz
      jsonpath-plus: 4.0.0
    transitivePeerDependencies:
      - '@types/node'

  file:../temp/tarballs/rushstack-node-core-library-3.55.2.tgz:
    resolution: {tarball: file:../temp/tarballs/rushstack-node-core-library-3.55.2.tgz}
>>>>>>> 2f3aca6a
    name: '@rushstack/node-core-library'
    version: 3.55.2
    peerDependencies:
      '@types/node': '*'
    peerDependenciesMeta:
      '@types/node':
        optional: true
    dependencies:
      colors: 1.2.5
      fs-extra: 7.0.1
      import-lazy: 4.0.0
      jju: 1.4.0
      resolve: 1.22.1
      semver: 7.3.8
      z-schema: 5.0.3
    dev: true

  file:../temp/tarballs/rushstack-node-core-library-3.55.2.tgz_@types+node@14.18.36:
    resolution: {tarball: file:../temp/tarballs/rushstack-node-core-library-3.55.2.tgz}
    id: file:../temp/tarballs/rushstack-node-core-library-3.55.2.tgz
    name: '@rushstack/node-core-library'
    version: 3.55.2
    peerDependencies:
      '@types/node': '*'
    peerDependenciesMeta:
      '@types/node':
        optional: true
    dependencies:
      '@types/node': 14.18.36
      colors: 1.2.5
      fs-extra: 7.0.1
      import-lazy: 4.0.0
      jju: 1.4.0
      resolve: 1.22.1
      semver: 7.3.8
      z-schema: 5.0.3

  file:../temp/tarballs/rushstack-package-deps-hash-4.0.8.tgz_@types+node@14.18.36:
    resolution: {tarball: file:../temp/tarballs/rushstack-package-deps-hash-4.0.8.tgz}
    id: file:../temp/tarballs/rushstack-package-deps-hash-4.0.8.tgz
    name: '@rushstack/package-deps-hash'
    version: 4.0.8
    dependencies:
      '@rushstack/node-core-library': file:../temp/tarballs/rushstack-node-core-library-3.55.2.tgz_@types+node@14.18.36
    transitivePeerDependencies:
      - '@types/node'

  file:../temp/tarballs/rushstack-rig-package-0.3.18.tgz:
    resolution: {tarball: file:../temp/tarballs/rushstack-rig-package-0.3.18.tgz}
    name: '@rushstack/rig-package'
    version: 0.3.18
    dependencies:
      resolve: 1.22.1
      strip-json-comments: 3.1.1

  file:../temp/tarballs/rushstack-rush-sdk-5.93.1.tgz_@types+node@14.18.36:
    resolution: {tarball: file:../temp/tarballs/rushstack-rush-sdk-5.93.1.tgz}
    id: file:../temp/tarballs/rushstack-rush-sdk-5.93.1.tgz
    name: '@rushstack/rush-sdk'
    version: 5.93.1
    dependencies:
      '@rushstack/node-core-library': file:../temp/tarballs/rushstack-node-core-library-3.55.2.tgz_@types+node@14.18.36
      '@types/node-fetch': 2.6.2
      tapable: 2.2.1
    transitivePeerDependencies:
      - '@types/node'
    dev: false

  file:../temp/tarballs/rushstack-stream-collator-4.0.227.tgz_@types+node@14.18.36:
    resolution: {tarball: file:../temp/tarballs/rushstack-stream-collator-4.0.227.tgz}
    id: file:../temp/tarballs/rushstack-stream-collator-4.0.227.tgz
    name: '@rushstack/stream-collator'
    version: 4.0.227
    dependencies:
      '@rushstack/node-core-library': file:../temp/tarballs/rushstack-node-core-library-3.55.2.tgz_@types+node@14.18.36
      '@rushstack/terminal': file:../temp/tarballs/rushstack-terminal-0.5.2.tgz_@types+node@14.18.36
    transitivePeerDependencies:
      - '@types/node'

  file:../temp/tarballs/rushstack-terminal-0.5.2.tgz_@types+node@14.18.36:
    resolution: {tarball: file:../temp/tarballs/rushstack-terminal-0.5.2.tgz}
    id: file:../temp/tarballs/rushstack-terminal-0.5.2.tgz
    name: '@rushstack/terminal'
    version: 0.5.2
    peerDependencies:
      '@types/node': '*'
    peerDependenciesMeta:
      '@types/node':
        optional: true
    dependencies:
      '@rushstack/node-core-library': file:../temp/tarballs/rushstack-node-core-library-3.55.2.tgz_@types+node@14.18.36
      '@types/node': 14.18.36
      wordwrap: 1.0.0

  file:../temp/tarballs/rushstack-tree-pattern-0.2.4.tgz:
    resolution: {tarball: file:../temp/tarballs/rushstack-tree-pattern-0.2.4.tgz}
    name: '@rushstack/tree-pattern'
    version: 0.2.4
    dev: true

  file:../temp/tarballs/rushstack-ts-command-line-4.13.2.tgz:
    resolution: {tarball: file:../temp/tarballs/rushstack-ts-command-line-4.13.2.tgz}
    name: '@rushstack/ts-command-line'
    version: 4.13.2
    dependencies:
      '@types/argparse': 1.0.38
      argparse: 1.0.10
      colors: 1.2.5
      string-argv: 0.3.1<|MERGE_RESOLUTION|>--- conflicted
+++ resolved
@@ -36,56 +36,28 @@
 
   typescript-newest-test:
     specifiers:
-<<<<<<< HEAD
-      '@rushstack/eslint-config': file:rushstack-eslint-config-3.1.1.tgz
-      '@rushstack/heft': file:rushstack-heft-0.50.0-rc.4.tgz
-      '@rushstack/heft-lint-plugin': file:rushstack-heft-lint-plugin-0.1.0-rc.4.tgz
-      '@rushstack/heft-typescript-plugin': file:rushstack-heft-typescript-plugin-0.1.0-rc.4.tgz
-=======
       '@rushstack/eslint-config': file:rushstack-eslint-config-3.2.0.tgz
       '@rushstack/heft': file:rushstack-heft-0.49.7.tgz
->>>>>>> 2f3aca6a
       eslint: ~8.7.0
       tslint: ~5.20.1
       typescript: ~4.8.4
     devDependencies:
-<<<<<<< HEAD
-      '@rushstack/eslint-config': file:../temp/tarballs/rushstack-eslint-config-3.1.1.tgz_esueefhpt5ql6xiqdj4wcgwfzi
-      '@rushstack/heft': file:../temp/tarballs/rushstack-heft-0.50.0-rc.4.tgz
-      '@rushstack/heft-lint-plugin': file:../temp/tarballs/rushstack-heft-lint-plugin-0.1.0-rc.4.tgz_uiwqoe5gpgzxjvn6xsx3zxy4mu
-      '@rushstack/heft-typescript-plugin': file:../temp/tarballs/rushstack-heft-typescript-plugin-0.1.0-rc.4.tgz_uiwqoe5gpgzxjvn6xsx3zxy4mu
-=======
       '@rushstack/eslint-config': file:../temp/tarballs/rushstack-eslint-config-3.2.0.tgz_esueefhpt5ql6xiqdj4wcgwfzi
       '@rushstack/heft': file:../temp/tarballs/rushstack-heft-0.49.7.tgz
->>>>>>> 2f3aca6a
       eslint: 8.7.0
       tslint: 5.20.1_typescript@4.8.4
       typescript: 4.8.4
 
   typescript-v3-test:
     specifiers:
-<<<<<<< HEAD
-      '@rushstack/eslint-config': file:rushstack-eslint-config-3.1.1.tgz
-      '@rushstack/heft': file:rushstack-heft-0.50.0-rc.4.tgz
-      '@rushstack/heft-lint-plugin': file:rushstack-heft-lint-plugin-0.1.0-rc.4.tgz
-      '@rushstack/heft-typescript-plugin': file:rushstack-heft-typescript-plugin-0.1.0-rc.4.tgz
-=======
       '@rushstack/eslint-config': file:rushstack-eslint-config-3.2.0.tgz
       '@rushstack/heft': file:rushstack-heft-0.49.7.tgz
->>>>>>> 2f3aca6a
       eslint: ~8.7.0
       tslint: ~5.20.1
       typescript: ~4.8.4
     devDependencies:
-<<<<<<< HEAD
-      '@rushstack/eslint-config': file:../temp/tarballs/rushstack-eslint-config-3.1.1.tgz_esueefhpt5ql6xiqdj4wcgwfzi
-      '@rushstack/heft': file:../temp/tarballs/rushstack-heft-0.50.0-rc.4.tgz
-      '@rushstack/heft-lint-plugin': file:../temp/tarballs/rushstack-heft-lint-plugin-0.1.0-rc.4.tgz_uiwqoe5gpgzxjvn6xsx3zxy4mu
-      '@rushstack/heft-typescript-plugin': file:../temp/tarballs/rushstack-heft-typescript-plugin-0.1.0-rc.4.tgz_uiwqoe5gpgzxjvn6xsx3zxy4mu
-=======
       '@rushstack/eslint-config': file:../temp/tarballs/rushstack-eslint-config-3.2.0.tgz_esueefhpt5ql6xiqdj4wcgwfzi
       '@rushstack/heft': file:../temp/tarballs/rushstack-heft-0.49.7.tgz
->>>>>>> 2f3aca6a
       eslint: 8.7.0
       tslint: 5.20.1_typescript@4.8.4
       typescript: 4.8.4
@@ -400,22 +372,12 @@
       defer-to-connect: 1.1.3
 
   /@types/argparse/1.0.38:
-<<<<<<< HEAD
-    resolution: {integrity: sha1-qB/YYG1IH4c6OADG665PHXaKVqk=}
-    dev: true
-=======
     resolution: {integrity: sha512-ebDJ9b0e702Yr7pWgB0jzm+CX4Srzz8RcXtLJDJB+BSccqMa36uyH/zUsSYao5+BD1ytv3k3rPYCq4mAE1hsXA==}
->>>>>>> 2f3aca6a
 
   /@types/json-schema/7.0.11:
     resolution: {integrity: sha1-1CG2xSejA398hEM/0sQingFoY9M=}
     dev: true
 
-<<<<<<< HEAD
-  /@types/node/12.20.24:
-    resolution: {integrity: sha1-w3rGnLKUivtM75X0JPoAN5camlw=}
-    dev: true
-=======
   /@types/keyv/3.1.4:
     resolution: {integrity: sha512-BQ5aZNSCpj7D6K2ksrRCTmKRLEpnPvWDiLPfoGyhZ++8YtiK9d/3DBKPJgry359X/P1PfruyYwvnvwFjuEiEIg==}
     dependencies:
@@ -449,7 +411,6 @@
     resolution: {integrity: sha512-85Y2BjiufFzaMIlvJDvTTB8Fxl2xfLo4HgmHzVBz08w4wDePCTjYw66PdrolO0kzli3yam/YCgRufyo1DdQVTA==}
     dependencies:
       '@types/node': 14.18.36
->>>>>>> 2f3aca6a
 
   /@types/tapable/1.0.6:
     resolution: {integrity: sha1-qcpLcKGLJwzLK8Cqr+/R1Ia36nQ=}
@@ -725,16 +686,11 @@
       sprintf-js: 1.0.3
 
   /argparse/2.0.1:
-<<<<<<< HEAD
-    resolution: {integrity: sha1-JG9Q88p4oyQPbJl+ipvR6sSeSzg=}
-    dev: true
-=======
     resolution: {integrity: sha512-8+9WqebbFzpX9OR+Wa6O29asIogeRMzcGtAINdpMHHyAg10f05aSFVBbcEqGf/PXw1EjAZ+q2/bEBg3DvurK3Q==}
 
   /array-differ/3.0.0:
     resolution: {integrity: sha512-THtfYS6KtME/yIAhKjZ2ul7XI96lQGHRputJQHO80LAWQnuGP4iCIN8vdMRboGbIEYBwU33q8Tch1os2+X0kMg==}
     engines: {node: '>=8'}
->>>>>>> 2f3aca6a
 
   /array-includes/3.1.5:
     resolution: {integrity: sha1-LDIAENuNMQMf0qX2s7vUsarTG9s=}
@@ -1022,9 +978,6 @@
 
   /concat-map/0.0.1:
     resolution: {integrity: sha1-2Klr13/Wjfd5OnMDajug1UBdR3s=}
-<<<<<<< HEAD
-    dev: true
-=======
 
   /configstore/5.0.1:
     resolution: {integrity: sha512-aMKprgk5YhBNyH25hj8wGt2+D52Sw1DRRIzqBwLp2Ya9mFmY8KPvvtvmna8SxVR9JMZ4kzMD68N22vlaRpkeFA==}
@@ -1049,7 +1002,6 @@
       parse-json: 5.2.0
       path-type: 4.0.0
       yaml: 1.10.2
->>>>>>> 2f3aca6a
 
   /cross-spawn/7.0.3:
     resolution: {integrity: sha512-iRDPJKUPVEND7dHPO8rkbOnPpyDygcDFtWjpeWNCgy8WP2rXcxXL8TskReQl6OrB2G7+UJrags1q15Fudc7G6w==}
@@ -1200,10 +1152,6 @@
       esutils: 2.0.3
     dev: true
 
-<<<<<<< HEAD
-  /es-abstract/1.20.1:
-    resolution: {integrity: sha1-AnKSzW70S9ErGRO4KBFvVHh9GBQ=}
-=======
   /dot-prop/5.3.0:
     resolution: {integrity: sha512-QM8q3zDe58hqUqjraQOmzZ1LIH9SWQJTlEKCH4kJ2oQvLZk7RbQXvtDM2XEq3fwkV9CCvvH4LA0AV+ogFsBM2Q==}
     engines: {node: '>=8'}
@@ -1234,7 +1182,6 @@
 
   /es-abstract/1.20.1:
     resolution: {integrity: sha512-WEm2oBhfoI2sImeM4OF2zE2V3BYdSF+KnSi9Sidz51fQHd7+JuF8Xgcj9/0o+OWeIeIS/MiuNnlruQrJf16GQA==}
->>>>>>> 2f3aca6a
     engines: {node: '>= 0.4'}
     dependencies:
       call-bind: 1.0.2
@@ -1570,11 +1517,7 @@
     resolution: {integrity: sha1-TxicRKoSO4lfcigE9V6iPq3DSOk=}
     engines: {node: '>=6 <7 || >=8'}
     dependencies:
-<<<<<<< HEAD
-      graceful-fs: 4.2.9
-=======
       graceful-fs: 4.2.10
->>>>>>> 2f3aca6a
       jsonfile: 4.0.0
       universalify: 0.1.2
 
@@ -1652,11 +1595,6 @@
     dev: true
 
   /git-repo-info/2.1.1:
-<<<<<<< HEAD
-    resolution: {integrity: sha1-Ig/+2MuudO+KgOMFLyzLUXmu0Fg=}
-    engines: {node: '>= 4.0'}
-    dev: true
-=======
     resolution: {integrity: sha512-8aCohiDo4jwjOwma4FmYFd3i97urZulL8XL24nIPxuE+GZnfsAyy/g2Shqx6OjUiFKUXZM+Yy+KHnOmmA3FVcg==}
     engines: {node: '>= 4.0'}
 
@@ -1667,7 +1605,6 @@
   /glob-escape/0.0.2:
     resolution: {integrity: sha512-L/cXYz8x7qer1HAyUQ+mbjcUsJVdpRxpAf7CwqHoNBs9vTpABlGfNN4tzkDxt+u3Z7ZncVyKlCNPtzb0R/7WbA==}
     engines: {node: '>= 0.10'}
->>>>>>> 2f3aca6a
 
   /glob-parent/5.1.2:
     resolution: {integrity: sha1-hpgyxYA0/mikCTwX3BXoNA2EAcQ=}
@@ -1682,11 +1619,6 @@
       is-glob: 4.0.3
     dev: true
 
-<<<<<<< HEAD
-  /glob-to-regexp/0.4.1:
-    resolution: {integrity: sha1-x1KXCHyFG5pXi9IX3VmpL1n+VG4=}
-    dev: true
-=======
   /glob/7.0.6:
     resolution: {integrity: sha512-f8c0rE8JiCxpa52kWPAOa3ZaYEnzofDzCQLCn3Vdk0Z5OVLq3BsRFJI4S4ykpeVW6QMGBUkMeUpoEgWnMTnw5Q==}
     dependencies:
@@ -1696,7 +1628,6 @@
       minimatch: 3.1.2
       once: 1.4.0
       path-is-absolute: 1.0.1
->>>>>>> 2f3aca6a
 
   /glob/7.1.7:
     resolution: {integrity: sha512-OvD9ENzPLbegENnYP5UUfJIirTg4+XwMWGaQfQTY0JenxNvvIKP3U3/tAQSPIu/lHxXYSZmpXlUHeqAIdKzBLQ==}
@@ -1757,11 +1688,6 @@
       merge2: 1.4.1
       slash: 3.0.0
 
-<<<<<<< HEAD
-  /graceful-fs/4.2.9:
-    resolution: {integrity: sha1-BBsF30V1Xlh6JJQiebnRExRuHJY=}
-    dev: true
-=======
   /got/9.6.0:
     resolution: {integrity: sha512-R7eWptXuGYxwijs0eV+v3o6+XH1IqVK8dJOEecQfTmkncw9AV4dcw/Dhxi8MdlqPthxxpZyizMzyg8RTmEsG+Q==}
     engines: {node: '>=8.6'}
@@ -1789,7 +1715,6 @@
   /hard-rejection/2.1.0:
     resolution: {integrity: sha512-VIZB+ibDhx7ObhAe7OVtoEbuP4h/MuOTHJ+J8h/eBXotJYl0fBgR72xDFCKgIh22OJZIOVNxBMWuhAr10r8HdA==}
     engines: {node: '>=6'}
->>>>>>> 2f3aca6a
 
   /has-bigints/1.0.2:
     resolution: {integrity: sha1-CHG9Pj1RYm9soJZmaLo11WAtbqo=}
@@ -2148,15 +2073,10 @@
     resolution: {integrity: sha512-RHxMLp9lnKHGHRng9QFhRCMbYAcVpn69smSGcq3f36xjgVVWThj4qqLbTLlq7Ssj8B+fIQ1EuCEGI2lKsyQeIw==}
 
   /jju/1.4.0:
-<<<<<<< HEAD
-    resolution: {integrity: sha1-o6vicYryQaKykE+EpiWXDzia4yo=}
-    dev: true
-=======
     resolution: {integrity: sha512-8wb9Yw966OSxApiCt0K3yNJL8pnNeIv+OEq2YMidz4FKP6nonSRoOXc80iXY4JaN2FC11B9qsNmDsm+ZOfMROA==}
 
   /js-tokens/3.0.2:
     resolution: {integrity: sha512-RjTcuD4xjtthQkaWH7dFlH85L+QaVtSoOyGdZ3g6HFhS9dFNDfLyqgm2NFe2X6cQpeFmt0452FJjFG5UameExg==}
->>>>>>> 2f3aca6a
 
   /js-tokens/4.0.0:
     resolution: {integrity: sha512-RdJUflcE3cUzKiMqQgsCu06FPu9UdIJO0beYbPhHN4k6apgJtifcoCtT9bcxOpYBtpD2kCM6Sbzg4CausW/PKQ==}
@@ -2208,12 +2128,7 @@
   /jsonfile/4.0.0:
     resolution: {integrity: sha1-h3Gq4HmbZAdrdmQPygWPnBDjPss=}
     optionalDependencies:
-<<<<<<< HEAD
-      graceful-fs: 4.2.9
-    dev: true
-=======
       graceful-fs: 4.2.10
->>>>>>> 2f3aca6a
 
   /jsonpath-plus/4.0.0:
     resolution: {integrity: sha1-lUtp+qPYsH8wri+eYBF2pLDSgG4=}
@@ -2297,19 +2212,10 @@
       p-locate: 5.0.0
 
   /lodash.get/4.4.2:
-<<<<<<< HEAD
-    resolution: {integrity: sha1-LRd/ZS+jHpObRDjVNBSZ36OCXpk=}
-    dev: true
-
-  /lodash.isequal/4.5.0:
-    resolution: {integrity: sha1-QVxEePK8wwEgwizhDtMib30+GOA=}
-    dev: true
-=======
     resolution: {integrity: sha512-z+Uw/vLuy6gQe8cfaFWD7p0wVv8fJl3mbzXh33RS+0oW2wvUqiRXiQ69gLWSLpgB5/6sU+r6BlQR0MBILadqTQ==}
 
   /lodash.isequal/4.5.0:
     resolution: {integrity: sha512-pDo3lu8Jhfjqls6GkMgpahsF9kCyayhgykjyLMNFTKWrpVdAQtYyB4muAMWozBB4ig/dtWAmsMxLEI8wuz+DYQ==}
->>>>>>> 2f3aca6a
 
   /lodash.merge/4.6.2:
     resolution: {integrity: sha512-0KpjqXRVvrYyCsX1swR/XTK0va6VQkQM6MNo7PqW77ByjAhoARA8EfrP1N4+KlKj8YS0ZUCtRT/YUuhyYDujIQ==}
@@ -2886,8 +2792,6 @@
     engines: {node: '>= 0.8.0'}
     dev: true
 
-<<<<<<< HEAD
-=======
   /prepend-http/2.0.0:
     resolution: {integrity: sha512-ravE6m9Atw9Z/jjttRUZ+clIXogdghyZAuWJ3qEzjT+jI/dL1ifAqhZeC5VHzQp1MSt1+jxKkFNemj/iO7tVUA==}
     engines: {node: '>=4'}
@@ -2901,7 +2805,6 @@
   /process-nextick-args/2.0.1:
     resolution: {integrity: sha512-3ouUOpQhtgrbOa17J7+uxOTpITYWaGP7/AhoR3+A+/1e9skrzelGi/dXzEYyvbxubEF6Wn2ypscTKiKJFFn1ag==}
 
->>>>>>> 2f3aca6a
   /prop-types/15.7.2:
     resolution: {integrity: sha1-UsQedbjIfnK52TYOAga5ncv/psU=}
     dependencies:
@@ -2934,10 +2837,6 @@
       lodash: 4.17.21
 
   /queue-microtask/1.2.3:
-<<<<<<< HEAD
-    resolution: {integrity: sha1-SSkii7xyTfrEPg77BYyve2z7YkM=}
-    dev: true
-=======
     resolution: {integrity: sha512-NuaNSa6flKT5JaSYQzJok04JzTL1CA6aGhv5rfLW3PgqA+M2ChpZQnAC8h8i4ZFkBS8X5RqkDBHA7r4hej3K9A==}
 
   /quick-lru/4.0.1:
@@ -2965,7 +2864,6 @@
       ini: 1.3.8
       minimist: 1.2.5
       strip-json-comments: 2.0.1
->>>>>>> 2f3aca6a
 
   /react-is/16.13.1:
     resolution: {integrity: sha1-eJcppNw23imZ3BVt1sHZwYzqVqQ=}
@@ -3213,13 +3111,8 @@
     resolution: {integrity: sha1-7gpkyK9ejO6mdoexM3YeG+y9HT0=}
     hasBin: true
 
-<<<<<<< HEAD
-  /semver/7.3.7:
-    resolution: {integrity: sha1-EsW2Sa/b+QSXB3luIqQCiBTOUj8=}
-=======
   /semver/7.3.8:
     resolution: {integrity: sha512-NB1ctGL5rlHrPJtFDVIVzTyQylMLu9N9VICA6HSFJo8MCGVTMW6gfpicwKmmK/dAjTOrqu5l63JJOpDSrAis3A==}
->>>>>>> 2f3aca6a
     engines: {node: '>=10'}
     hasBin: true
     dependencies:
@@ -3473,12 +3366,7 @@
     engines: {node: '>=8'}
 
   /true-case-path/2.2.1:
-<<<<<<< HEAD
-    resolution: {integrity: sha1-xb8EpbvsP9EYvkCERhs6J8TXlr8=}
-    dev: true
-=======
     resolution: {integrity: sha512-0z3j8R7MCjy10kc/g+qg7Ln3alJTodw9aDuVWZa3uiWqfuBMKeAeP2ocWcxoyM3D73yz3Jt/Pu4qPr4wHSdB/Q==}
->>>>>>> 2f3aca6a
 
   /tslib/1.14.1:
     resolution: {integrity: sha512-Xni35NKzjgMrwevysHTCArtLDpPvye8zV/0E4EyYn43P7/7qvQwPh9BGkHewbMulVntbigmcT7rdX3BNo9wRJg==}
@@ -3740,10 +3628,6 @@
     engines: {node: '>=10'}
 
   /yallist/4.0.0:
-<<<<<<< HEAD
-    resolution: {integrity: sha1-m7knkNnA7/7GO+c1GeEaNQGaOnI=}
-    dev: true
-=======
     resolution: {integrity: sha512-3wdGidZyq5PB084XLES5TpOSRA3wjXAlIWMhum2kRcv/41Sn2emQ0dycQW4uZXLejwKvg6EsvbdlVL+FYEct7A==}
 
   /yaml/1.10.2:
@@ -3769,7 +3653,6 @@
   /yocto-queue/0.1.0:
     resolution: {integrity: sha512-rVksvsnNCdJ/ohGc6xgPwyN8eheCxsiLM8mxuE/t/mOVqJewPuO1miLpTHQiRgTKCLexL4MeAFVagts7HmNZ2Q==}
     engines: {node: '>=10'}
->>>>>>> 2f3aca6a
 
   /z-schema/5.0.3:
     resolution: {integrity: sha1-aPr7m3Nfx/PInquz5aY1O017STU=}
@@ -3911,17 +3794,10 @@
       - typescript
     dev: true
 
-<<<<<<< HEAD
-  file:../temp/tarballs/rushstack-heft-0.50.0-rc.4.tgz:
-    resolution: {tarball: file:../temp/tarballs/rushstack-heft-0.50.0-rc.4.tgz}
-    name: '@rushstack/heft'
-    version: 0.50.0-rc.4
-=======
   file:../temp/tarballs/rushstack-heft-0.49.7.tgz:
     resolution: {tarball: file:../temp/tarballs/rushstack-heft-0.49.7.tgz}
     name: '@rushstack/heft'
     version: 0.49.7
->>>>>>> 2f3aca6a
     engines: {node: '>=10.13.0'}
     hasBin: true
     dependencies:
@@ -3933,13 +3809,6 @@
       argparse: 1.0.10
       chokidar: 3.4.3
       fast-glob: 3.2.11
-<<<<<<< HEAD
-      git-repo-info: 2.1.1
-      ignore: 5.1.9
-      tapable: 1.1.3
-      true-case-path: 2.2.1
-      watchpack: 2.4.0
-=======
       glob: 7.0.6
       glob-escape: 0.0.2
       prettier: 2.3.1
@@ -3948,7 +3817,6 @@
       true-case-path: 2.2.1
     transitivePeerDependencies:
       - '@types/node'
->>>>>>> 2f3aca6a
     dev: true
 
   file:../temp/tarballs/rushstack-heft-config-file-0.11.9.tgz:
@@ -3964,39 +3832,6 @@
       - '@types/node'
     dev: true
 
-<<<<<<< HEAD
-  file:../temp/tarballs/rushstack-heft-lint-plugin-0.1.0-rc.4.tgz_uiwqoe5gpgzxjvn6xsx3zxy4mu:
-    resolution: {tarball: file:../temp/tarballs/rushstack-heft-lint-plugin-0.1.0-rc.4.tgz}
-    id: file:../temp/tarballs/rushstack-heft-lint-plugin-0.1.0-rc.4.tgz
-    name: '@rushstack/heft-lint-plugin'
-    version: 0.1.0-rc.4
-    peerDependencies:
-      '@rushstack/heft': 0.50.0-rc.4
-    dependencies:
-      '@rushstack/heft': file:../temp/tarballs/rushstack-heft-0.50.0-rc.4.tgz
-      '@rushstack/node-core-library': file:../temp/tarballs/rushstack-node-core-library-3.53.3.tgz
-      semver: 7.3.7
-    dev: true
-
-  file:../temp/tarballs/rushstack-heft-typescript-plugin-0.1.0-rc.4.tgz_uiwqoe5gpgzxjvn6xsx3zxy4mu:
-    resolution: {tarball: file:../temp/tarballs/rushstack-heft-typescript-plugin-0.1.0-rc.4.tgz}
-    id: file:../temp/tarballs/rushstack-heft-typescript-plugin-0.1.0-rc.4.tgz
-    name: '@rushstack/heft-typescript-plugin'
-    version: 0.1.0-rc.4
-    peerDependencies:
-      '@rushstack/heft': 0.50.0-rc.4
-    dependencies:
-      '@rushstack/heft': file:../temp/tarballs/rushstack-heft-0.50.0-rc.4.tgz
-      '@rushstack/heft-config-file': file:../temp/tarballs/rushstack-heft-config-file-0.11.4.tgz
-      '@rushstack/node-core-library': file:../temp/tarballs/rushstack-node-core-library-3.53.3.tgz
-      '@types/tapable': 1.0.6
-      semver: 7.3.7
-      tapable: 1.1.3
-    dev: true
-
-  file:../temp/tarballs/rushstack-node-core-library-3.53.3.tgz:
-    resolution: {tarball: file:../temp/tarballs/rushstack-node-core-library-3.53.3.tgz}
-=======
   file:../temp/tarballs/rushstack-heft-config-file-0.11.9.tgz_@types+node@14.18.36:
     resolution: {tarball: file:../temp/tarballs/rushstack-heft-config-file-0.11.9.tgz}
     id: file:../temp/tarballs/rushstack-heft-config-file-0.11.9.tgz
@@ -4012,7 +3847,6 @@
 
   file:../temp/tarballs/rushstack-node-core-library-3.55.2.tgz:
     resolution: {tarball: file:../temp/tarballs/rushstack-node-core-library-3.55.2.tgz}
->>>>>>> 2f3aca6a
     name: '@rushstack/node-core-library'
     version: 3.55.2
     peerDependencies:
