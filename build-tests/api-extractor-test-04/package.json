--- conflicted
+++ resolved
@@ -12,12 +12,8 @@
     "build": "node build.js"
   },
   "dependencies": {
-<<<<<<< HEAD
-    "@microsoft/api-extractor": "7.0.14",
+    "@microsoft/api-extractor": "7.0.15",
     "api-extractor-lib1-test": "1.0.0",
-=======
-    "@microsoft/api-extractor": "7.0.15",
->>>>>>> 6315cb5f
     "fs-extra": "~7.0.1",
     "typescript": "~3.1.6"
   }
