// Copyright (c) Microsoft Corporation. All rights reserved. Licensed under the MIT license.
// See LICENSE in the project root for license information.

/**
 * This file contains a set of helper functions that are unit tested and used with the PublishAction,
 * which itself is a thin wrapper around these helpers.
 */

import { EOL } from 'os';
import * as path from 'path';
import * as semver from 'semver';
import { execSync } from 'child_process';
import { IPackageJson, JsonFile, FileConstants, Text, Enum } from '@rushstack/node-core-library';

import { IChangeInfo, ChangeType } from '../api/ChangeManagement';
import { RushConfigurationProject } from '../api/RushConfigurationProject';
import { Utilities, IEnvironment } from '../utilities/Utilities';
import { PrereleaseToken } from './PrereleaseToken';
import { ChangeFiles } from './ChangeFiles';
import { RushConfiguration } from '../api/RushConfiguration';
import { DependencySpecifier, DependencySpecifierType } from './DependencySpecifier';
import { Git, DEFAULT_GIT_TAG_SEPARATOR } from './Git';
import { LockStepVersionPolicy } from '../api/VersionPolicy';
import { SemVer } from 'semver';

export interface IChangeRequests {
  packageChanges: Map<string, IChangeInfo>;
  versionPolicyChanges: Map<string, SemVer>;
}

export class PublishUtilities {
  /**
   * Finds change requests in the given folder.
   * @param changesPath Path to the changes folder.
   * @returns Dictionary of all change requests, keyed by package name.
   */
  public static findChangeRequests(
    allPackages: Map<string, RushConfigurationProject>,
    rushConfiguration: RushConfiguration,
    changeFiles: ChangeFiles,
    includeCommitDetails?: boolean,
    prereleaseToken?: PrereleaseToken,
    projectsToExclude?: Set<string>
  ): IChangeRequests {
    const allChanges: IChangeRequests = {
      packageChanges: new Map<string, IChangeInfo>(),
      versionPolicyChanges: new Map<string, SemVer>()
    };

    console.log(`Finding changes in: ${changeFiles.getChangesPath()}`);

    const files: string[] = changeFiles.getFiles();

    // Add the minimum changes defined by the change descriptions.
    files.forEach((fullPath: string) => {
      const changeRequest: IChangeInfo = JsonFile.load(fullPath);

      if (includeCommitDetails) {
        const git: Git = new Git(rushConfiguration);
        PublishUtilities._updateCommitDetails(git, fullPath, changeRequest.changes);
      }

      for (const change of changeRequest.changes!) {
        PublishUtilities._addChange(
          change,
          allChanges,
          allPackages,
          rushConfiguration,
          prereleaseToken,
          projectsToExclude
        );
      }
    });

    // For each requested package change, ensure downstream dependencies are also updated.
    allChanges.packageChanges.forEach((change, packageName) => {
      PublishUtilities._updateDownstreamDependencies(
        change,
        allChanges,
        allPackages,
        rushConfiguration,
        prereleaseToken,
        projectsToExclude
      );
    });

    // Update orders so that downstreams are marked to come after upstreams.
<<<<<<< HEAD
    allChanges.packageChanges.forEach((change, packageName) => {
      const project: RushConfigurationProject = allPackages.get(packageName)!;
      const pkg: IPackageJson = project.packageJson;
      const deps: Set<string> = project._consumingProjectNames;

      // Write the new version expected for the change.
      const skipVersionBump: boolean = PublishUtilities._shouldSkipVersionBump(
        project,
        prereleaseToken,
        projectsToExclude
      );
      if (skipVersionBump) {
        change.newVersion = pkg.version;
      } else {
        // For hotfix changes, do not re-write new version
        const newVersion: string | undefined =
          change.changeType! >= ChangeType.patch
            ? semver.inc(pkg.version, PublishUtilities._getReleaseType(change.changeType!))!
            : change.changeType === ChangeType.hotfix
            ? change.newVersion
            : pkg.version;

        change.newVersion =
          newVersion !== undefined &&
          change.newVersion !== undefined &&
          semver.gt(change.newVersion, newVersion)
            ? change.newVersion
            : newVersion;
      }
=======
    for (const packageName in allChanges) {
      if (allChanges.hasOwnProperty(packageName)) {
        const change: IChangeInfo = allChanges[packageName];
        const project: RushConfigurationProject = allPackages.get(packageName)!;
        const pkg: IPackageJson = project.packageJson;
        const deps: Iterable<RushConfigurationProject> = project.consumingProjects;

        // Write the new version expected for the change.
        const skipVersionBump: boolean = PublishUtilities._shouldSkipVersionBump(
          project,
          prereleaseToken,
          projectsToExclude
        );
        if (skipVersionBump) {
          change.newVersion = pkg.version;
        } else {
          // For hotfix changes, do not re-write new version
          change.newVersion =
            change.changeType! >= ChangeType.patch
              ? semver.inc(pkg.version, PublishUtilities._getReleaseType(change.changeType!))!
              : change.changeType === ChangeType.hotfix
              ? change.newVersion
              : pkg.version;
        }

        if (deps) {
          for (const dep of deps) {
            const depChange: IChangeInfo = allChanges[dep.packageName];
>>>>>>> 571e6ca1

      if (deps) {
        for (const depName of deps) {
          const depChange: IChangeInfo | undefined = allChanges.packageChanges.get(depName);
          if (depChange) {
            depChange.order = Math.max(change.order! + 1, depChange.order!);
          }
        }
      }
    });

    // Bump projects affected by the version policy changes.
    allPackages.forEach((pkg) => {
      const versionPolicyVersion: string | undefined =
        pkg.versionPolicyName !== undefined
          ? allChanges.versionPolicyChanges.get(pkg.versionPolicyName)?.format()
          : undefined;

      if (versionPolicyVersion === undefined) {
        return;
      }

      const versionDiff: semver.ReleaseType | null = semver.diff(
        pkg.packageJson.version,
        versionPolicyVersion
      );

      if (versionDiff === null) {
        return;
      }

      if (
        this._addChange(
          {
            packageName: pkg.packageName,
            changeType: this._getChangeTypeForSemverReleaseType(versionDiff),
            newVersion: versionPolicyVersion // enforce the specific policy version
          },
          allChanges,
          allPackages,
          rushConfiguration,
          prereleaseToken,
          projectsToExclude
        )
      ) {
        console.log(`${EOL}* APPLYING: update ${pkg.packageName} to version ${versionPolicyVersion}`);
      }
    });

    return allChanges;
  }

  /**
   * Given the changes hash, flattens them into a sorted array based on their dependency order.
   * @params packageChanges - hash of change requests.
   * @returns Sorted array of change requests.
   */
  public static sortChangeRequests(packageChanges: Map<string, IChangeInfo>): IChangeInfo[] {
    return [...packageChanges.values()].sort((a, b) =>
      a.order! === b.order! ? a.packageName.localeCompare(b.packageName) : a.order! < b.order! ? -1 : 1
    );
  }

  /**
   * Given a single change request, updates the package json file with updated versions on disk.
   */
  public static updatePackages(
    allChanges: IChangeRequests,
    allPackages: Map<string, RushConfigurationProject>,
    rushConfiguration: RushConfiguration,
    shouldCommit: boolean,
    prereleaseToken?: PrereleaseToken,
    projectsToExclude?: Set<string>
  ): Map<string, IPackageJson> {
    const updatedPackages: Map<string, IPackageJson> = new Map<string, IPackageJson>();

    allChanges.packageChanges.forEach((change, packageName) => {
      const updatedPackage: IPackageJson = PublishUtilities._writePackageChanges(
        change,
        allChanges,
        allPackages,
        rushConfiguration,
        shouldCommit,
        prereleaseToken,
        projectsToExclude
      );
      updatedPackages.set(updatedPackage.name, updatedPackage);
    });

    return updatedPackages;
  }

  /**
   * Returns the generated tagname to use for a published commit, given package name and version.
   */
  public static createTagname(
    packageName: string,
    version: string,
    separator: string = DEFAULT_GIT_TAG_SEPARATOR
  ): string {
    return packageName + `${separator}v` + version;
  }

  public static isRangeDependency(version: string): boolean {
    const LOOSE_PKG_REGEX: RegExp = />=?(?:\d+\.){2}\d+(\-[0-9A-Za-z-.]*)?\s+<(?:\d+\.){2}\d+/;

    return LOOSE_PKG_REGEX.test(version);
  }

  public static getEnvArgs(): { [key: string]: string | undefined } {
    const env: { [key: string]: string | undefined } = {};

    // Copy existing process.env values (for nodist)
    Object.keys(process.env).forEach((key: string) => {
      env[key] = process.env[key];
    });
    return env;
  }

  /**
   * @param secretSubstring -- if specified, a substring to be replaced by `<<SECRET>>` to avoid printing secrets
   * on the console
   */
  public static execCommand(
    shouldExecute: boolean,
    command: string,
    args: string[] = [],
    workingDirectory: string = process.cwd(),
    environment?: IEnvironment,
    secretSubstring?: string
  ): void {
    let relativeDirectory: string = path.relative(process.cwd(), workingDirectory);

    if (relativeDirectory) {
      relativeDirectory = `(${relativeDirectory})`;
    }

    let commandArgs: string = args.join(' ');

    if (secretSubstring && secretSubstring.length > 0) {
      // Avoid printing the NPM publish token on the console when displaying the commandArgs
      commandArgs = Text.replaceAll(commandArgs, secretSubstring, '<<SECRET>>');
    }

    console.log(
      `${EOL}* ${shouldExecute ? 'EXECUTING' : 'DRYRUN'}: ${command} ${commandArgs} ${relativeDirectory}`
    );

    if (shouldExecute) {
      Utilities.executeCommand({
        command,
        args,
        workingDirectory,
        environment,
        suppressOutput: false,
        keepEnvironment: true
      });
    }
  }

  public static getNewDependencyVersion(
    dependencies: { [key: string]: string },
    dependencyName: string,
    newProjectVersion: string
  ): string {
    const currentDependencySpecifier: DependencySpecifier = new DependencySpecifier(
      dependencyName,
      dependencies[dependencyName]
    );
    const currentDependencyVersion: string = currentDependencySpecifier.versionSpecifier;
    let newDependencyVersion: string;

    if (currentDependencyVersion === '*') {
      newDependencyVersion = '*';
    } else if (PublishUtilities.isRangeDependency(currentDependencyVersion)) {
      newDependencyVersion = PublishUtilities._getNewRangeDependency(newProjectVersion);
    } else if (currentDependencyVersion.lastIndexOf('~', 0) === 0) {
      newDependencyVersion = '~' + newProjectVersion;
    } else if (currentDependencyVersion.lastIndexOf('^', 0) === 0) {
      newDependencyVersion = '^' + newProjectVersion;
    } else {
      newDependencyVersion = newProjectVersion;
    }
    return currentDependencySpecifier.specifierType === DependencySpecifierType.Workspace
      ? `workspace:${newDependencyVersion}`
      : newDependencyVersion;
  }

  private static _getReleaseType(changeType: ChangeType): semver.ReleaseType {
    switch (changeType) {
      case ChangeType.major:
        return 'major';
      case ChangeType.minor:
        return 'minor';
      case ChangeType.patch:
        return 'patch';
      case ChangeType.hotfix:
        return 'prerelease';
      default:
        throw new Error(`Wrong change type ${changeType}`);
    }
  }

  private static _getChangeTypeForSemverReleaseType(releaseType: semver.ReleaseType): ChangeType {
    switch (releaseType) {
      case 'major':
        return ChangeType.major;
      case 'minor':
        return ChangeType.minor;
      case 'patch':
        return ChangeType.patch;
      case 'premajor':
      case 'preminor':
      case 'prepatch':
      case 'prerelease':
        return ChangeType.hotfix;
      default:
        throw new Error(`Unsupported release type "${releaseType}"`);
    }
  }

  private static _getNewRangeDependency(newVersion: string): string {
    let upperLimit: string = newVersion;
    if (semver.prerelease(newVersion)) {
      // Remove the prerelease first, then bump major.
      upperLimit = semver.inc(newVersion, 'patch')!;
    }
    upperLimit = semver.inc(upperLimit, 'major')!;

    return `>=${newVersion} <${upperLimit}`;
  }

  private static _shouldSkipVersionBump(
    project: RushConfigurationProject,
    prereleaseToken?: PrereleaseToken,
    projectsToExclude?: Set<string>
  ): boolean {
    // Suffix does not bump up the version.
    // Excluded projects do not bump up version.
    return (
      (prereleaseToken && prereleaseToken.isSuffix) ||
      (projectsToExclude && projectsToExclude.has(project.packageName)) ||
      !project.shouldPublish
    );
  }

  private static _updateCommitDetails(git: Git, filename: string, changes: IChangeInfo[] | undefined): void {
    try {
      const gitPath: string = git.getGitPathOrThrow();
      const fileLog: string = execSync(`${gitPath} log -n 1 ${filename}`, {
        cwd: path.dirname(filename)
      }).toString();
      const author: string = fileLog.match(/Author: (.*)/)![1];
      const commit: string = fileLog.match(/commit (.*)/)![1];

      changes!.forEach((change) => {
        change.author = author;
        change.commit = commit;
      });
    } catch (e) {
      /* no-op, best effort. */
    }
  }

  private static _writePackageChanges(
    change: IChangeInfo,
    allChanges: IChangeRequests,
    allPackages: Map<string, RushConfigurationProject>,
    rushConfiguration: RushConfiguration,
    shouldCommit: boolean,
    prereleaseToken?: PrereleaseToken,
    projectsToExclude?: Set<string>
  ): IPackageJson {
    const project: RushConfigurationProject = allPackages.get(change.packageName)!;
    const pkg: IPackageJson = project.packageJson;

    const shouldSkipVersionBump: boolean =
      !project.shouldPublish || (!!projectsToExclude && projectsToExclude.has(change.packageName));

    const newVersion: string = shouldSkipVersionBump
      ? pkg.version
      : PublishUtilities._getChangeInfoNewVersion(change, prereleaseToken);

    if (!shouldSkipVersionBump) {
      console.log(
        `${EOL}* ${shouldCommit ? 'APPLYING' : 'DRYRUN'}: ${ChangeType[change.changeType!]} update ` +
          `for ${change.packageName} to ${newVersion}`
      );
    } else {
      console.log(
        `${EOL}* ${shouldCommit ? 'APPLYING' : 'DRYRUN'}: update for ${change.packageName} at ${newVersion}`
      );
    }

    const packagePath: string = path.join(project.projectFolder, FileConstants.PackageJson);

    pkg.version = newVersion;

    // Update the package's dependencies.
    PublishUtilities._updateDependencies(
      pkg.name,
      pkg.dependencies,
      allChanges,
      allPackages,
      rushConfiguration,
      prereleaseToken,
      projectsToExclude
    );
    // Update the package's dev dependencies.
    PublishUtilities._updateDependencies(
      pkg.name,
      pkg.devDependencies,
      allChanges,
      allPackages,
      rushConfiguration,
      prereleaseToken,
      projectsToExclude
    );
    // Update the package's peer dependencies.
    PublishUtilities._updateDependencies(
      pkg.name,
      pkg.peerDependencies,
      allChanges,
      allPackages,
      rushConfiguration,
      prereleaseToken,
      projectsToExclude
    );

    change.changes!.forEach((subChange) => {
      if (subChange.comment) {
        console.log(` - [${ChangeType[subChange.changeType!]}] ${subChange.comment}`);
      }
    });

    if (shouldCommit) {
      JsonFile.save(pkg, packagePath, { updateExistingFile: true });
    }
    return pkg;
  }

  private static _isCyclicDependency(
    allPackages: Map<string, RushConfigurationProject>,
    packageName: string,
    dependencyName: string
  ): boolean {
    const packageConfig: RushConfigurationProject | undefined = allPackages.get(packageName);
    return !!packageConfig && packageConfig.cyclicDependencyProjects.has(dependencyName);
  }

  private static _updateDependencies(
    packageName: string,
    dependencies: { [key: string]: string } | undefined,
    allChanges: IChangeRequests,
    allPackages: Map<string, RushConfigurationProject>,
    rushConfiguration: RushConfiguration,
    prereleaseToken: PrereleaseToken | undefined,
    projectsToExclude?: Set<string>
  ): void {
    if (dependencies) {
      Object.keys(dependencies).forEach((depName) => {
        if (!PublishUtilities._isCyclicDependency(allPackages, packageName, depName)) {
          const depChange: IChangeInfo | undefined = allChanges.packageChanges.get(depName);
          if (!depChange) {
            return;
          }
          const depProject: RushConfigurationProject = allPackages.get(depName)!;

          if (!depProject.shouldPublish || (projectsToExclude && projectsToExclude.has(depName))) {
            // No version change.
            return;
          } else if (
            prereleaseToken &&
            prereleaseToken.hasValue &&
            prereleaseToken.isPartialPrerelease &&
            depChange.changeType! < ChangeType.hotfix
          ) {
            // For partial prereleases, do not version bump dependencies with the `prereleaseToken`
            // value unless an actual change (hotfix, patch, minor, major) has occurred
            return;
          } else if (depChange && prereleaseToken && prereleaseToken.hasValue) {
            // TODO: treat prerelease version the same as non-prerelease version.
            // For prerelease, the newVersion needs to be appended with prerelease name.
            // And dependency should specify the specific prerelease version.
            const currentSpecifier: DependencySpecifier = new DependencySpecifier(
              depName,
              dependencies[depName]
            );
            const newVersion: string = PublishUtilities._getChangeInfoNewVersion(depChange, prereleaseToken);
            dependencies[depName] =
              currentSpecifier.specifierType === DependencySpecifierType.Workspace
                ? `workspace:${newVersion}`
                : newVersion;
          } else if (depChange && depChange.changeType! >= ChangeType.hotfix) {
            PublishUtilities._updateDependencyVersion(
              packageName,
              dependencies,
              depName,
              depChange,
              allChanges,
              allPackages,
              rushConfiguration
            );
          }
        }
      });
    }
  }

  /**
   * Gets the new version from the ChangeInfo.
   * The value of newVersion in ChangeInfo remains unchanged when the change type is dependency,
   * However, for pre-release build, it won't pick up the updated pre-released dependencies. That is why
   * this function should return a pre-released patch for that case. The exception to this is when we're
   * running a partial pre-release build. In this case, only user-changed packages should update.
   */
  private static _getChangeInfoNewVersion(
    change: IChangeInfo,
    prereleaseToken: PrereleaseToken | undefined
  ): string {
    let newVersion: string = change.newVersion!;
    if (prereleaseToken && prereleaseToken.hasValue) {
      if (prereleaseToken.isPartialPrerelease && change.changeType! <= ChangeType.hotfix) {
        return newVersion;
      }
      if (prereleaseToken.isPrerelease && change.changeType === ChangeType.dependency) {
        newVersion = semver.inc(newVersion, 'patch')!;
      }
      return `${newVersion}-${prereleaseToken.name}`;
    } else {
      return newVersion;
    }
  }

  /**
   * Adds the given change to the packageChanges map.
   *
   * @returns true if the change caused the dependency change type to increase.
   */
  private static _addChange(
    change: IChangeInfo,
    allChanges: IChangeRequests,
    allPackages: Map<string, RushConfigurationProject>,
    rushConfiguration: RushConfiguration,
    prereleaseToken?: PrereleaseToken,
    projectsToExclude?: Set<string>
  ): boolean {
    let hasChanged: boolean = false;
    const packageName: string = change.packageName;
    const project: RushConfigurationProject | undefined = allPackages.get(packageName);

    if (!project) {
      console.log(
        `The package ${packageName} was requested for publishing but does not exist. Skip this change.`
      );
      return false;
    }

    const pkg: IPackageJson = project.packageJson;

    // If the given change does not have a changeType, derive it from the "type" string.
    if (change.changeType === undefined) {
      change.changeType = Enum.tryGetValueByKey(ChangeType, change.type!);
    }

    let currentChange: IChangeInfo | undefined = allChanges.packageChanges.get(packageName);

    if (currentChange === undefined) {
      hasChanged = true;
      currentChange = {
        packageName,
        changeType: change.changeType,
        order: 0,
        changes: [change]
      };
      allChanges.packageChanges.set(packageName, currentChange);
    } else {
      const oldChangeType: ChangeType = currentChange.changeType!;

      if (oldChangeType === ChangeType.hotfix && change.changeType! > oldChangeType) {
        throw new Error(
          `Cannot apply ${this._getReleaseType(change.changeType!)} change after hotfix on same package`
        );
      }
      if (change.changeType! === ChangeType.hotfix && oldChangeType > change.changeType!) {
        throw new Error(
          `Cannot apply hotfix alongside ${this._getReleaseType(oldChangeType!)} change on same package`
        );
      }

      currentChange.changeType = Math.max(currentChange.changeType!, change.changeType!);
      currentChange.changes!.push(change);

      hasChanged = hasChanged || oldChangeType !== currentChange.changeType;
      hasChanged =
        hasChanged ||
        (change.newVersion !== undefined &&
          currentChange.newVersion !== undefined &&
          semver.gt(change.newVersion, currentChange.newVersion));
    }

    const skipVersionBump: boolean = PublishUtilities._shouldSkipVersionBump(
      project,
      prereleaseToken,
      projectsToExclude
    );

    if (skipVersionBump) {
      currentChange.newVersion = change.newVersion ?? pkg.version;
      hasChanged = false;
      currentChange.changeType = ChangeType.none;
    } else {
      if (change.changeType === ChangeType.hotfix) {
        const prereleaseComponents: ReadonlyArray<string | number> | null = semver.prerelease(pkg.version);
        if (!rushConfiguration.hotfixChangeEnabled) {
          throw new Error(`Cannot add hotfix change; hotfixChangeEnabled is false in configuration.`);
        }

        currentChange.newVersion = change.newVersion ?? pkg.version;
        if (!prereleaseComponents) {
          currentChange.newVersion += '-hotfix';
        }
        currentChange.newVersion = semver.inc(currentChange.newVersion, 'prerelease')!;
      } else {
        // When there are multiple changes of this package, the final value of new version
        // should not depend on the order of the changes.
        let packageVersion: string = change.newVersion ?? pkg.version;
        if (currentChange.newVersion && semver.gt(currentChange.newVersion, packageVersion)) {
          packageVersion = currentChange.newVersion;
        }

        const shouldBump: boolean = change.newVersion === undefined && change.changeType! >= ChangeType.patch;

        currentChange.newVersion = shouldBump
          ? semver.inc(packageVersion, PublishUtilities._getReleaseType(currentChange.changeType!))!
          : packageVersion;

        // set versionpolicy version to the current bumped version
        if (
          project.versionPolicyName !== undefined &&
          project.versionPolicy !== undefined &&
          project.versionPolicy.isLockstepped
        ) {
          const projectVersionPolicy: LockStepVersionPolicy = project.versionPolicy as LockStepVersionPolicy;
          const currentVersionPolicyChange: SemVer | undefined = allChanges.versionPolicyChanges.get(
            project.versionPolicyName
          );
          if (
            projectVersionPolicy.nextBump === undefined &&
            semver.gt(currentChange.newVersion, projectVersionPolicy.version) &&
            (currentVersionPolicyChange === undefined ||
              semver.gt(currentChange.newVersion, currentVersionPolicyChange))
          ) {
            allChanges.versionPolicyChanges.set(
              project.versionPolicyName,
              new SemVer(currentChange.newVersion)
            );
          }
        }
      }

      // If hotfix change, force new range dependency to be the exact new version
      currentChange.newRangeDependency =
        change.changeType === ChangeType.hotfix
          ? currentChange.newVersion
          : PublishUtilities._getNewRangeDependency(currentChange.newVersion!);
    }
    return hasChanged;
  }

  private static _updateDownstreamDependencies(
    change: IChangeInfo,
    allChanges: IChangeRequests,
    allPackages: Map<string, RushConfigurationProject>,
    rushConfiguration: RushConfiguration,
    prereleaseToken: PrereleaseToken | undefined,
    projectsToExclude?: Set<string>
  ): void {
    const packageName: string = change.packageName;
    const downstream: ReadonlySet<RushConfigurationProject> = allPackages.get(packageName)!.consumingProjects;

    // Iterate through all downstream dependencies for the package.
    if (downstream) {
      if (change.changeType! >= ChangeType.hotfix || (prereleaseToken && prereleaseToken.hasValue)) {
        for (const dependency of downstream) {
          const pkg: IPackageJson = dependency.packageJson;

          PublishUtilities._updateDownstreamDependency(
            pkg.name,
            pkg.dependencies,
            change,
            allChanges,
            allPackages,
            rushConfiguration,
            prereleaseToken,
            projectsToExclude
          );
          PublishUtilities._updateDownstreamDependency(
            pkg.name,
            pkg.devDependencies,
            change,
            allChanges,
            allPackages,
            rushConfiguration,
            prereleaseToken,
            projectsToExclude
          );
        }
      }
    }
  }

  private static _updateDownstreamDependency(
    parentPackageName: string,
    dependencies: { [packageName: string]: string } | undefined,
    change: IChangeInfo,
    allChanges: IChangeRequests,
    allPackages: Map<string, RushConfigurationProject>,
    rushConfiguration: RushConfiguration,
    prereleaseToken: PrereleaseToken | undefined,
    projectsToExclude?: Set<string>
  ): void {
    if (
      dependencies &&
      dependencies[change.packageName] &&
      !PublishUtilities._isCyclicDependency(allPackages, parentPackageName, change.packageName)
    ) {
      const requiredVersion: DependencySpecifier = new DependencySpecifier(
        change.packageName,
        dependencies[change.packageName]
      );
      const isWorkspaceWildcardVersion: boolean =
        requiredVersion.specifierType === DependencySpecifierType.Workspace &&
        requiredVersion.versionSpecifier === '*';
      const alwaysUpdate: boolean =
        (!!prereleaseToken &&
          prereleaseToken.hasValue &&
          !allChanges.packageChanges.has(parentPackageName)) ||
        isWorkspaceWildcardVersion;

      // If the version range exists and has not yet been updated to this version, update it.
      if (requiredVersion.versionSpecifier !== change.newRangeDependency || alwaysUpdate) {
        let changeType: ChangeType | undefined;
        if (changeType === undefined) {
          // Propagate hotfix changes to dependencies
          if (change.changeType === ChangeType.hotfix) {
            changeType = ChangeType.hotfix;
          } else {
            // Either it already satisfies the new version, or doesn't.
            // If not, the downstream dep needs to be republished.
            // The downstream dep will also need to be republished if using `workspace:*` as this will publish
            // as the exact version.
            changeType =
              semver.satisfies(change.newVersion!, requiredVersion.versionSpecifier) &&
              !isWorkspaceWildcardVersion
                ? ChangeType.dependency
                : ChangeType.patch;
          }
        }

        const hasChanged: boolean = PublishUtilities._addChange(
          {
            packageName: parentPackageName,
            changeType
          },
          allChanges,
          allPackages,
          rushConfiguration,
          prereleaseToken,
          projectsToExclude
        );

        if (hasChanged || alwaysUpdate) {
          // Only re-evaluate downstream dependencies if updating the parent package's dependency
          // caused a version bump.
          PublishUtilities._updateDownstreamDependencies(
            allChanges.packageChanges.get(parentPackageName)!,
            allChanges,
            allPackages,
            rushConfiguration,
            prereleaseToken,
            projectsToExclude
          );
        }
      }
    }
  }

  private static _updateDependencyVersion(
    packageName: string,
    dependencies: { [key: string]: string },
    dependencyName: string,
    dependencyChange: IChangeInfo,
    allChanges: IChangeRequests,
    allPackages: Map<string, RushConfigurationProject>,
    rushConfiguration: RushConfiguration
  ): void {
    let currentDependencyVersion: string | undefined = dependencies[dependencyName];
    let newDependencyVersion: string = PublishUtilities.getNewDependencyVersion(
      dependencies,
      dependencyName,
      dependencyChange.newVersion!
    );
    dependencies[dependencyName] = newDependencyVersion;

    // "*" is a special case for workspace ranges, since it will publish using the exact
    // version of the local dependency, so we need to modify what we write for our change
    // comment
    const currentDependencySpecifier: DependencySpecifier = new DependencySpecifier(
      dependencyName,
      currentDependencyVersion
    );
    currentDependencyVersion =
      currentDependencySpecifier.specifierType === DependencySpecifierType.Workspace &&
      currentDependencySpecifier.versionSpecifier === '*'
        ? undefined
        : currentDependencySpecifier.versionSpecifier;

    const newDependencySpecifier: DependencySpecifier = new DependencySpecifier(
      dependencyName,
      newDependencyVersion
    );
    newDependencyVersion =
      newDependencySpecifier.specifierType === DependencySpecifierType.Workspace &&
      newDependencySpecifier.versionSpecifier === '*'
        ? dependencyChange.newVersion!
        : newDependencySpecifier.versionSpecifier;

    // Add dependency version update comment.
    PublishUtilities._addChange(
      {
        packageName: packageName,
        changeType: ChangeType.dependency,
        comment:
          `Updating dependency "${dependencyName}" ` +
          (currentDependencyVersion ? `from \`${currentDependencyVersion}\` ` : '') +
          `to \`${newDependencyVersion}\``
      },
      allChanges,
      allPackages,
      rushConfiguration
    );
  }
}<|MERGE_RESOLUTION|>--- conflicted
+++ resolved
@@ -85,11 +85,10 @@
     });
 
     // Update orders so that downstreams are marked to come after upstreams.
-<<<<<<< HEAD
     allChanges.packageChanges.forEach((change, packageName) => {
       const project: RushConfigurationProject = allPackages.get(packageName)!;
       const pkg: IPackageJson = project.packageJson;
-      const deps: Set<string> = project._consumingProjectNames;
+      const deps: Iterable<RushConfigurationProject> = project.consumingProjects;
 
       // Write the new version expected for the change.
       const skipVersionBump: boolean = PublishUtilities._shouldSkipVersionBump(
@@ -101,54 +100,17 @@
         change.newVersion = pkg.version;
       } else {
         // For hotfix changes, do not re-write new version
-        const newVersion: string | undefined =
+        change.newVersion =
           change.changeType! >= ChangeType.patch
             ? semver.inc(pkg.version, PublishUtilities._getReleaseType(change.changeType!))!
             : change.changeType === ChangeType.hotfix
             ? change.newVersion
             : pkg.version;
-
-        change.newVersion =
-          newVersion !== undefined &&
-          change.newVersion !== undefined &&
-          semver.gt(change.newVersion, newVersion)
-            ? change.newVersion
-            : newVersion;
-      }
-=======
-    for (const packageName in allChanges) {
-      if (allChanges.hasOwnProperty(packageName)) {
-        const change: IChangeInfo = allChanges[packageName];
-        const project: RushConfigurationProject = allPackages.get(packageName)!;
-        const pkg: IPackageJson = project.packageJson;
-        const deps: Iterable<RushConfigurationProject> = project.consumingProjects;
-
-        // Write the new version expected for the change.
-        const skipVersionBump: boolean = PublishUtilities._shouldSkipVersionBump(
-          project,
-          prereleaseToken,
-          projectsToExclude
-        );
-        if (skipVersionBump) {
-          change.newVersion = pkg.version;
-        } else {
-          // For hotfix changes, do not re-write new version
-          change.newVersion =
-            change.changeType! >= ChangeType.patch
-              ? semver.inc(pkg.version, PublishUtilities._getReleaseType(change.changeType!))!
-              : change.changeType === ChangeType.hotfix
-              ? change.newVersion
-              : pkg.version;
-        }
-
-        if (deps) {
-          for (const dep of deps) {
-            const depChange: IChangeInfo = allChanges[dep.packageName];
->>>>>>> 571e6ca1
+      }
 
       if (deps) {
-        for (const depName of deps) {
-          const depChange: IChangeInfo | undefined = allChanges.packageChanges.get(depName);
+        for (const dep of deps) {
+          const depChange: IChangeInfo | undefined = allChanges.packageChanges.get(dep.packageName);
           if (depChange) {
             depChange.order = Math.max(change.order! + 1, depChange.order!);
           }
