--- conflicted
+++ resolved
@@ -2,8 +2,6 @@
   "name": "@rushstack/lockfile-explorer",
   "entries": [
     {
-<<<<<<< HEAD
-=======
       "version": "1.0.17",
       "tag": "@rushstack/lockfile-explorer_v1.0.17",
       "date": "Mon, 29 May 2023 15:21:15 GMT",
@@ -22,7 +20,6 @@
       }
     },
     {
->>>>>>> 87e2e678
       "version": "1.0.16",
       "tag": "@rushstack/lockfile-explorer_v1.0.16",
       "date": "Mon, 22 May 2023 06:34:33 GMT",
