// Copyright (c) Microsoft Corporation. All rights reserved. Licensed under the MIT license.
// See LICENSE in the project root for license information.

import * as ts from 'typescript';
import { InternalError } from '@rushstack/node-core-library';

import { TypeScriptHelpers } from './TypeScriptHelpers';
import { AstSymbol } from './AstSymbol';
import { AstImport, IAstImportOptions, AstImportKind } from './AstImport';
import { AstModule, AstModuleExportInfo } from './AstModule';
import { TypeScriptInternals } from './TypeScriptInternals';
import { SourceFileLocationFormatter } from './SourceFileLocationFormatter';
import { IFetchAstSymbolOptions } from './AstSymbolTable';
import { AstEntity } from './AstEntity';
import { AstImportAsModule } from './AstImportAsModule';

/**
 * Exposes the minimal APIs from AstSymbolTable that are needed by ExportAnalyzer.
 *
 * In particular, we want ExportAnalyzer to be able to call AstSymbolTable._fetchAstSymbol() even though it
 * is a very private API that should not be exposed to any other components.
 */
export interface IAstSymbolTable {
  fetchAstSymbol(options: IFetchAstSymbolOptions): AstSymbol | undefined;

  analyze(astEntity: AstEntity): void;
}

/**
 * Used with ExportAnalyzer.fetchAstModuleBySourceFile() to provide contextual information about how the source file
 * was imported.
 */
interface IAstModuleReference {
  /**
   * For example, if we are following a statement like `import { X } from 'some-package'`, this will be the
   * string `"some-package"`.
   */
  moduleSpecifier: string;

  /**
   * For example, if we are following a statement like `import { X } from 'some-package'`, this will be the
   * symbol for `X`.
   */
  moduleSpecifierSymbol: ts.Symbol;
}

/**
 * The ExportAnalyzer is an internal part of AstSymbolTable that has been moved out into its own source file
 * because it is a complex and mostly self-contained algorithm.
 *
 * Its job is to build up AstModule objects by crawling import statements to discover where declarations come from.
 * This is conceptually the same as the compiler's own TypeChecker.getExportsOfModule(), except that when
 * ExportAnalyzer encounters a declaration that was imported from an external package, it remembers how it was imported
 * (i.e. the AstImport object).  Today the compiler API does not expose this information, which is crucial for
 * generating .d.ts rollups.
 */
export class ExportAnalyzer {
  // Captures "@a/b" or "d" from these examples:
  //   @a/b
  //   @a/b/c
  //   d
  //   d/
  //   d/e
  private static _modulePathRegExp: RegExp = /^((?:@[^@\/\s]+\/)?[^@\/\s]+)(?:.*)$/;

  private readonly _program: ts.Program;
  private readonly _typeChecker: ts.TypeChecker;
  private readonly _bundledPackageNames: Set<string>;
  private readonly _astSymbolTable: IAstSymbolTable;

  private readonly _astModulesByModuleSymbol: Map<ts.Symbol, AstModule> = new Map<ts.Symbol, AstModule>();

  // Used with isImportableAmbientSourceFile()
  private readonly _importableAmbientSourceFiles: Set<ts.SourceFile> = new Set<ts.SourceFile>();

  private readonly _astImportsByKey: Map<string, AstImport> = new Map<string, AstImport>();
  private readonly _astImportAsModuleByModule: Map<AstModule, AstImportAsModule> = new Map<AstModule, AstImportAsModule>();

  public constructor(
    program: ts.Program,
    typeChecker: ts.TypeChecker,
    bundledPackageNames: Set<string>,
    astSymbolTable: IAstSymbolTable
  ) {
    this._program = program;
    this._typeChecker = typeChecker;
    this._bundledPackageNames = bundledPackageNames;
    this._astSymbolTable = astSymbolTable;
  }

  /**
   * For a given source file, this analyzes all of its exports and produces an AstModule object.
   *
   * @param moduleReference - contextual information about the import statement that took us to this source file.
   * or `undefined` if this source file is the initial entry point
   */
  public fetchAstModuleFromSourceFile(
    sourceFile: ts.SourceFile,
    moduleReference: IAstModuleReference | undefined
  ): AstModule {
    const moduleSymbol: ts.Symbol = this._getModuleSymbolFromSourceFile(sourceFile, moduleReference);

    // Don't traverse into a module that we already processed before:
    // The compiler allows m1 to have "export * from 'm2'" and "export * from 'm3'",
    // even if m2 and m3 both have "export * from 'm4'".
    let astModule: AstModule | undefined = this._astModulesByModuleSymbol.get(moduleSymbol);
    if (!astModule) {
      // (If moduleReference === undefined, then this is the entry point of the local project being analyzed.)
      let externalModulePath: string | undefined = undefined;
      if (moduleReference !== undefined) {
        // Match:       "@microsoft/sp-lodash-subset" or "lodash/has"
        // but ignore:  "../folder/LocalFile"
        if (this._isExternalModulePath(moduleReference.moduleSpecifier)) {
          externalModulePath = moduleReference.moduleSpecifier;
        }
      }

      astModule = new AstModule({ sourceFile, moduleSymbol, externalModulePath });

      this._astModulesByModuleSymbol.set(moduleSymbol, astModule);

      if (astModule.isExternal) {
        // It's an external package, so do the special simplified analysis that doesn't crawl into referenced modules
        for (const exportedSymbol of this._typeChecker.getExportsOfModule(moduleSymbol)) {
          if (externalModulePath === undefined) {
            throw new InternalError(
              'Failed assertion: externalModulePath=undefined but astModule.isExternal=true'
            );
          }

          const followedSymbol: ts.Symbol = TypeScriptHelpers.followAliases(
            exportedSymbol,
            this._typeChecker
          );

          // Ignore virtual symbols that don't have any declarations
          if (TypeScriptHelpers.hasAnyDeclarations(followedSymbol)) {
            const astSymbol: AstSymbol | undefined = this._astSymbolTable.fetchAstSymbol({
              followedSymbol: followedSymbol,
              isExternal: astModule.isExternal,
              includeNominalAnalysis: true,
              addIfMissing: true
            });

            if (!astSymbol) {
              throw new Error(
                `Unsupported export ${JSON.stringify(exportedSymbol.name)}:\n` +
                  SourceFileLocationFormatter.formatDeclaration(followedSymbol.declarations[0])
              );
            }

            astModule.cachedExportedEntities.set(exportedSymbol.name, astSymbol);
          }
        }
      } else {
        // The module is part of the local project, so do the full analysis

        if (moduleSymbol.exports) {
          // The "export * from 'module-name';" declarations are all attached to a single virtual symbol
          // whose name is InternalSymbolName.ExportStar
          const exportStarSymbol: ts.Symbol | undefined = moduleSymbol.exports.get(
            ts.InternalSymbolName.ExportStar
          );
          if (exportStarSymbol) {
            for (const exportStarDeclaration of exportStarSymbol.getDeclarations() || []) {
              if (ts.isExportDeclaration(exportStarDeclaration)) {
                const starExportedModule: AstModule | undefined = this._fetchSpecifierAstModule(
                  exportStarDeclaration,
                  exportStarSymbol
                );

                if (starExportedModule !== undefined) {
                  astModule.starExportedModules.add(starExportedModule);
                }
              } else {
                // Ignore ExportDeclaration nodes that don't match the expected pattern
                // TODO: Should we report a warning?
              }
            }
          }
        }
      }
    }

    return astModule;
  }

  /**
   * Retrieves the symbol for the module corresponding to the ts.SourceFile that is being imported/exported.
   *
   * @remarks
   * The `module` keyword can be used to declare multiple TypeScript modules inside a single source file.
   * (This is a deprecated construct and mainly used for typings such as `@types/node`.)  In this situation,
   * `moduleReference` helps us to fish out the correct module symbol.
   */
  private _getModuleSymbolFromSourceFile(
    sourceFile: ts.SourceFile,
    moduleReference: IAstModuleReference | undefined
  ): ts.Symbol {
    const moduleSymbol: ts.Symbol | undefined = TypeScriptInternals.tryGetSymbolForDeclaration(
      sourceFile,
      this._typeChecker
    );
    if (moduleSymbol !== undefined) {
      // This is the normal case.  The SourceFile acts is a module and has a symbol.
      return moduleSymbol;
    }

    if (moduleReference !== undefined) {
      // But there is also an elaborate case where the source file contains one or more "module" declarations,
      // and our moduleReference took us to one of those.

      // eslint-disable-next-line no-bitwise
      if ((moduleReference.moduleSpecifierSymbol.flags & ts.SymbolFlags.Alias) !== 0) {
        // Follow the import/export declaration to one hop the exported item inside the target module
        let followedSymbol: ts.Symbol | undefined = TypeScriptInternals.getImmediateAliasedSymbol(
          moduleReference.moduleSpecifierSymbol,
          this._typeChecker
        );

        if (followedSymbol === undefined) {
          // This is a workaround for a compiler bug where getImmediateAliasedSymbol() sometimes returns undefined
          followedSymbol = this._typeChecker.getAliasedSymbol(moduleReference.moduleSpecifierSymbol);
        }

        if (followedSymbol !== undefined && followedSymbol !== moduleReference.moduleSpecifierSymbol) {
          // The parent of the exported symbol will be the module that we're importing from
          const parent: ts.Symbol | undefined = TypeScriptInternals.getSymbolParent(followedSymbol);
          if (parent !== undefined) {
            // Make sure the thing we found is a module
            // eslint-disable-next-line no-bitwise
            if ((parent.flags & ts.SymbolFlags.ValueModule) !== 0) {
              // Record that that this is an ambient module that can also be imported from
              this._importableAmbientSourceFiles.add(sourceFile);
              return parent;
            }
          }
        }
      }
    }

    throw new InternalError('Unable to determine module for: ' + sourceFile.fileName);
  }

  /**
   * Implementation of {@link AstSymbolTable.fetchAstModuleExportInfo}.
   */
  public fetchAstModuleExportInfo(entryPointAstModule: AstModule): AstModuleExportInfo {
    if (entryPointAstModule.isExternal) {
      throw new Error('fetchAstModuleExportInfo() is not supported for external modules');
    }

    if (entryPointAstModule.astModuleExportInfo === undefined) {
      const astModuleExportInfo: AstModuleExportInfo = new AstModuleExportInfo();

      this._collectAllExportsRecursive(astModuleExportInfo, entryPointAstModule, new Set<AstModule>());

      entryPointAstModule.astModuleExportInfo = astModuleExportInfo;
    }
    return entryPointAstModule.astModuleExportInfo;
  }

  /**
   * Returns true if the module specifier refers to an external package.  Ignores packages listed in the
   * "bundledPackages" setting from the api-extractor.json config file.
   *
   * @remarks
   * Examples:
   *
   * - NO:  `./file1`
   * - YES: `library1/path/path`
   * - YES: `@my-scope/my-package`
   */
  private _isExternalModulePath(moduleSpecifier: string): boolean {
    if (ts.isExternalModuleNameRelative(moduleSpecifier)) {
      return false;
    }

    const match: RegExpExecArray | null = ExportAnalyzer._modulePathRegExp.exec(moduleSpecifier);
    if (match) {
      // Extract "@my-scope/my-package" from "@my-scope/my-package/path/module"
      const packageName: string = match[1];
      if (this._bundledPackageNames.has(packageName)) {
        return false;
      }
    }

    return true;
  }

  /**
   * Returns true if when we analyzed sourceFile, we found that it contains an "export=" statement that allows
   * it to behave /either/ as an ambient module /or/ as a regular importable module.  In this case,
   * `AstSymbolTable._fetchAstSymbol()` will analyze its symbols even though `TypeScriptHelpers.isAmbient()`
   * returns true.
   */
  public isImportableAmbientSourceFile(sourceFile: ts.SourceFile): boolean {
    return this._importableAmbientSourceFiles.has(sourceFile);
  }

  private _collectAllExportsRecursive(
    astModuleExportInfo: AstModuleExportInfo,
    astModule: AstModule,
    visitedAstModules: Set<AstModule>
  ): void {
    if (visitedAstModules.has(astModule)) {
      return;
    }
    visitedAstModules.add(astModule);

    if (astModule.isExternal) {
      astModuleExportInfo.starExportedExternalModules.add(astModule);
    } else {
      // Fetch each of the explicit exports for this module
      if (astModule.moduleSymbol.exports) {
        astModule.moduleSymbol.exports.forEach((exportSymbol, exportName) => {
          switch (exportName) {
            case ts.InternalSymbolName.ExportStar:
            case ts.InternalSymbolName.ExportEquals:
              break;
            default:
              // Don't collect the "export default" symbol unless this is the entry point module
              if (exportName !== ts.InternalSymbolName.Default || visitedAstModules.size === 1) {
                if (!astModuleExportInfo.exportedLocalEntities.has(exportSymbol.name)) {
                  const astEntity: AstEntity = this._getExportOfAstModule(exportSymbol.name, astModule);

                  if (astEntity instanceof AstSymbol && !astEntity.isExternal) {
                    this._astSymbolTable.analyze(astEntity);
                  }

                  if (astEntity instanceof AstImportAsModule && !astEntity.astModule.isExternal) {
                    this._astSymbolTable.analyze(astEntity);
                  }

                  astModuleExportInfo.exportedLocalEntities.set(exportSymbol.name, astEntity);
                }
              }
              break;
          }
        });
      }

      for (const starExportedModule of astModule.starExportedModules) {
        this._collectAllExportsRecursive(astModuleExportInfo, starExportedModule, visitedAstModules);
      }
    }
  }

  /**
   * For a given symbol (which was encountered in the specified sourceFile), this fetches the AstEntity that it
   * refers to.  For example, if a particular interface describes the return value of a function, this API can help
   * us determine a TSDoc declaration reference for that symbol (if the symbol is exported).
   */
  public fetchReferencedAstEntity(
    symbol: ts.Symbol,
    referringModuleIsExternal: boolean
  ): AstEntity | undefined {
    let current: ts.Symbol = symbol;

    if (referringModuleIsExternal) {
      current = TypeScriptHelpers.followAliases(symbol, this._typeChecker);
    } else {
      for (;;) {
        // Is this symbol an import/export that we need to follow to find the real declaration?
        for (const declaration of current.declarations || []) {
          let matchedAstEntity: AstEntity | undefined;
          matchedAstEntity = this._tryMatchExportDeclaration(declaration, current);
          if (matchedAstEntity !== undefined) {
            return matchedAstEntity;
          }
          matchedAstEntity = this._tryMatchImportDeclaration(declaration, current);
          if (matchedAstEntity !== undefined) {
            return matchedAstEntity;
          }
        }

        // eslint-disable-next-line no-bitwise
        if (!(current.flags & ts.SymbolFlags.Alias)) {
          break;
        }

        const currentAlias: ts.Symbol = TypeScriptInternals.getImmediateAliasedSymbol(
          current,
          this._typeChecker
        );
        // Stop if we reach the end of the chain
        if (!currentAlias || currentAlias === current) {
          break;
        }

        current = currentAlias;
      }
    }

    // Otherwise, assume it is a normal declaration
    const astSymbol: AstSymbol | undefined = this._astSymbolTable.fetchAstSymbol({
      followedSymbol: current,
      isExternal: referringModuleIsExternal,
      includeNominalAnalysis: false,
      addIfMissing: true
    });

    return astSymbol;
  }

  private _tryMatchExportDeclaration(
    declaration: ts.Declaration,
    declarationSymbol: ts.Symbol
  ): AstEntity | undefined {
    const exportDeclaration: ts.ExportDeclaration | undefined = TypeScriptHelpers.findFirstParent<
      ts.ExportDeclaration
    >(declaration, ts.SyntaxKind.ExportDeclaration);

    if (exportDeclaration) {
      let exportName: string | undefined = undefined;

      if (declaration.kind === ts.SyntaxKind.ExportSpecifier) {
        // EXAMPLE:
        // "export { A } from './file-a';"
        //
        // ExportDeclaration:
        //   ExportKeyword:  pre=[export] sep=[ ]
        //   NamedExports:
        //     FirstPunctuation:  pre=[{] sep=[ ]
        //     SyntaxList:
        //       ExportSpecifier:  <------------- declaration
        //         Identifier:  pre=[A] sep=[ ]
        //     CloseBraceToken:  pre=[}] sep=[ ]
        //   FromKeyword:  pre=[from] sep=[ ]
        //   StringLiteral:  pre=['./file-a']
        //   SemicolonToken:  pre=[;]

        // Example: " ExportName as RenamedName"
        const exportSpecifier: ts.ExportSpecifier = declaration as ts.ExportSpecifier;
        exportName = (exportSpecifier.propertyName || exportSpecifier.name).getText().trim();
      } else {
        throw new InternalError('Unimplemented export declaration kind: ' + declaration.getText());
      }

      // Ignore "export { A }" without a module specifier
      if (exportDeclaration.moduleSpecifier) {
        const externalModulePath: string | undefined = this._tryGetExternalModulePath(
          exportDeclaration,
          declarationSymbol
        );

        if (externalModulePath !== undefined) {
          return this._fetchAstImport(declarationSymbol, {
            importKind: AstImportKind.NamedImport,
            modulePath: externalModulePath,
            exportName: exportName
          });
        }

        return this._getExportOfSpecifierAstModule(exportName, exportDeclaration, declarationSymbol);
      }
    }

    return undefined;
  }

  private _tryMatchImportDeclaration(
    declaration: ts.Declaration,
    declarationSymbol: ts.Symbol
  ): AstEntity | undefined {
    const importDeclaration: ts.ImportDeclaration | undefined = TypeScriptHelpers.findFirstParent<
      ts.ImportDeclaration
    >(declaration, ts.SyntaxKind.ImportDeclaration);

    if (importDeclaration) {
      const externalModulePath: string | undefined = this._tryGetExternalModulePath(
        importDeclaration,
        declarationSymbol
      );

      if (declaration.kind === ts.SyntaxKind.NamespaceImport) {
        // EXAMPLE:
        // "import * as theLib from 'the-lib';"
        //
        // ImportDeclaration:
        //   ImportKeyword:  pre=[import] sep=[ ]
        //   ImportClause:
        //     NamespaceImport:  <------------- declaration
        //       AsteriskToken:  pre=[*] sep=[ ]
        //       AsKeyword:  pre=[as] sep=[ ]
        //       Identifier:  pre=[theLib] sep=[ ]
        //   FromKeyword:  pre=[from] sep=[ ]
        //   StringLiteral:  pre=['the-lib']
        //   SemicolonToken:  pre=[;]

        if (externalModulePath === undefined) {
<<<<<<< HEAD
          const astModule: AstModule = this._fetchSpecifierAstModule(importDeclaration, declarationSymbol);
          let importAsModule: AstImportAsModule | undefined = this._astImportAsModuleByModule.get(astModule);
          if (importAsModule === undefined) {
            importAsModule = new AstImportAsModule({
              exportName: declarationSymbol.name,
              astModule: astModule
            });
            this._astImportAsModuleByModule.set(astModule, importAsModule);
          }
          return importAsModule;
=======
          // The implementation here only works when importing from an external module.
          // The full solution is tracked by: https://github.com/microsoft/rushstack/issues/1029
          throw new Error(
            '"import * as ___ from ___;" is not supported yet for local files.' +
              '\nFailure in: ' +
              importDeclaration.getSourceFile().fileName
          );
>>>>>>> a30cdf5b
        }

        // Here importSymbol=undefined because {@inheritDoc} and such are not going to work correctly for
        // a package or source file.
        return this._fetchAstImport(undefined, {
          importKind: AstImportKind.StarImport,
          exportName: declarationSymbol.name,
          modulePath: externalModulePath
        });
      }

      if (declaration.kind === ts.SyntaxKind.ImportSpecifier) {
        // EXAMPLE:
        // "import { A, B } from 'the-lib';"
        //
        // ImportDeclaration:
        //   ImportKeyword:  pre=[import] sep=[ ]
        //   ImportClause:
        //     NamedImports:
        //       FirstPunctuation:  pre=[{] sep=[ ]
        //       SyntaxList:
        //         ImportSpecifier:  <------------- declaration
        //           Identifier:  pre=[A]
        //         CommaToken:  pre=[,] sep=[ ]
        //         ImportSpecifier:
        //           Identifier:  pre=[B] sep=[ ]
        //       CloseBraceToken:  pre=[}] sep=[ ]
        //   FromKeyword:  pre=[from] sep=[ ]
        //   StringLiteral:  pre=['the-lib']
        //   SemicolonToken:  pre=[;]

        // Example: " ExportName as RenamedName"
        const importSpecifier: ts.ImportSpecifier = declaration as ts.ImportSpecifier;
        const exportName: string = (importSpecifier.propertyName || importSpecifier.name).getText().trim();

        if (externalModulePath !== undefined) {
          return this._fetchAstImport(declarationSymbol, {
            importKind: AstImportKind.NamedImport,
            modulePath: externalModulePath,
            exportName: exportName
          });
        }

        return this._getExportOfSpecifierAstModule(exportName, importDeclaration, declarationSymbol);
      } else if (declaration.kind === ts.SyntaxKind.ImportClause) {
        // EXAMPLE:
        // "import A, { B } from './A';"
        //
        // ImportDeclaration:
        //   ImportKeyword:  pre=[import] sep=[ ]
        //   ImportClause:  <------------- declaration (referring to A)
        //     Identifier:  pre=[A]
        //     CommaToken:  pre=[,] sep=[ ]
        //     NamedImports:
        //       FirstPunctuation:  pre=[{] sep=[ ]
        //       SyntaxList:
        //         ImportSpecifier:
        //           Identifier:  pre=[B] sep=[ ]
        //       CloseBraceToken:  pre=[}] sep=[ ]
        //   FromKeyword:  pre=[from] sep=[ ]
        //   StringLiteral:  pre=['./A']
        //   SemicolonToken:  pre=[;]

        const importClause: ts.ImportClause = declaration as ts.ImportClause;
        const exportName: string = importClause.name
          ? importClause.name.getText().trim()
          : ts.InternalSymbolName.Default;

        if (externalModulePath !== undefined) {
          return this._fetchAstImport(declarationSymbol, {
            importKind: AstImportKind.DefaultImport,
            modulePath: externalModulePath,
            exportName
          });
        }

        return this._getExportOfSpecifierAstModule(
          ts.InternalSymbolName.Default,
          importDeclaration,
          declarationSymbol
        );
      } else {
        throw new InternalError('Unimplemented import declaration kind: ' + declaration.getText());
      }
    }

    if (ts.isImportEqualsDeclaration(declaration)) {
      // EXAMPLE:
      // import myLib = require('my-lib');
      //
      // ImportEqualsDeclaration:
      //   ImportKeyword:  pre=[import] sep=[ ]
      //   Identifier:  pre=[myLib] sep=[ ]
      //   FirstAssignment:  pre=[=] sep=[ ]
      //   ExternalModuleReference:
      //     RequireKeyword:  pre=[require]
      //     OpenParenToken:  pre=[(]
      //     StringLiteral:  pre=['my-lib']
      //     CloseParenToken:  pre=[)]
      //   SemicolonToken:  pre=[;]
      if (ts.isExternalModuleReference(declaration.moduleReference)) {
        if (ts.isStringLiteralLike(declaration.moduleReference.expression)) {
          const variableName: string = TypeScriptInternals.getTextOfIdentifierOrLiteral(declaration.name);
          const externalModuleName: string = TypeScriptInternals.getTextOfIdentifierOrLiteral(
            declaration.moduleReference.expression
          );

          return this._fetchAstImport(declarationSymbol, {
            importKind: AstImportKind.EqualsImport,
            modulePath: externalModuleName,
            exportName: variableName
          });
        }
      }
    }

    const importTypeNode: ts.Node | undefined = TypeScriptHelpers.findFirstChildNode(
      declaration,
      ts.SyntaxKind.ImportType
    );
    if (importTypeNode) {
      throw new Error(
        'The expression contains an import() type, which is not yet supported by API Extractor:\n' +
          SourceFileLocationFormatter.formatDeclaration(importTypeNode)
      );
    }

    return undefined;
  }

  private _getExportOfSpecifierAstModule(
    exportName: string,
    importOrExportDeclaration: ts.ImportDeclaration | ts.ExportDeclaration,
    exportSymbol: ts.Symbol
  ): AstEntity {
    const specifierAstModule: AstModule = this._fetchSpecifierAstModule(
      importOrExportDeclaration,
      exportSymbol
    );
    const astEntity: AstEntity = this._getExportOfAstModule(exportName, specifierAstModule);
    return astEntity;
  }

  private _getExportOfAstModule(exportName: string, astModule: AstModule): AstEntity {
    const visitedAstModules: Set<AstModule> = new Set<AstModule>();
    const astEntity: AstEntity | undefined = this._tryGetExportOfAstModule(
      exportName,
      astModule,
      visitedAstModules
    );
    if (astEntity === undefined) {
      throw new InternalError(
        `Unable to analyze the export ${JSON.stringify(exportName)} in\n` + astModule.sourceFile.fileName
      );
    }
    return astEntity;
  }

  /**
   * Implementation of {@link AstSymbolTable.tryGetExportOfAstModule}.
   */
  public tryGetExportOfAstModule(exportName: string, astModule: AstModule): AstEntity | undefined {
    const visitedAstModules: Set<AstModule> = new Set<AstModule>();
    return this._tryGetExportOfAstModule(exportName, astModule, visitedAstModules);
  }

  private _tryGetExportOfAstModule(
    exportName: string,
    astModule: AstModule,
    visitedAstModules: Set<AstModule>
  ): AstEntity | undefined {
    if (visitedAstModules.has(astModule)) {
      return undefined;
    }
    visitedAstModules.add(astModule);

    let astEntity: AstEntity | undefined = astModule.cachedExportedEntities.get(exportName);
    if (astEntity !== undefined) {
      return astEntity;
    }

    // Try the explicit exports
    const escapedExportName: ts.__String = ts.escapeLeadingUnderscores(exportName);
    if (astModule.moduleSymbol.exports) {
      const exportSymbol: ts.Symbol | undefined = astModule.moduleSymbol.exports.get(escapedExportName);
      if (exportSymbol) {
        astEntity = this.fetchReferencedAstEntity(exportSymbol, astModule.isExternal);

        if (astEntity !== undefined) {
          astModule.cachedExportedEntities.set(exportName, astEntity); // cache for next time
          return astEntity;
        }
      }
    }

    // Try each of the star imports
    for (const starExportedModule of astModule.starExportedModules) {
      astEntity = this._tryGetExportOfAstModule(exportName, starExportedModule, visitedAstModules);

      if (astEntity !== undefined) {
        if (starExportedModule.externalModulePath !== undefined) {
          // This entity was obtained from an external module, so return an AstImport instead
          const astSymbol: AstSymbol = astEntity as AstSymbol;
          return this._fetchAstImport(astSymbol.followedSymbol, {
            importKind: AstImportKind.NamedImport,
            modulePath: starExportedModule.externalModulePath,
            exportName: exportName
          });
        }

        return astEntity;
      }
    }

    return undefined;
  }

  private _tryGetExternalModulePath(
    importOrExportDeclaration: ts.ImportDeclaration | ts.ExportDeclaration,
    exportSymbol: ts.Symbol
  ): string | undefined {
    // The name of the module, which could be like "./SomeLocalFile' or like 'external-package/entry/point'
    const moduleSpecifier: string | undefined = TypeScriptHelpers.getModuleSpecifier(
      importOrExportDeclaration
    );
    if (!moduleSpecifier) {
      throw new InternalError('Unable to parse module specifier');
    }

    // Match:       "@microsoft/sp-lodash-subset" or "lodash/has"
    // but ignore:  "../folder/LocalFile"
    if (this._isExternalModulePath(moduleSpecifier)) {
      return moduleSpecifier;
    }

    return undefined;
  }

  /**
   * Given an ImportDeclaration of the form `export { X } from "___";`, this interprets the module specifier (`"___"`)
   * and fetches the corresponding AstModule object.
   */
  private _fetchSpecifierAstModule(
    importOrExportDeclaration: ts.ImportDeclaration | ts.ExportDeclaration,
    exportSymbol: ts.Symbol
  ): AstModule {
    // The name of the module, which could be like "./SomeLocalFile' or like 'external-package/entry/point'
    const moduleSpecifier: string | undefined = TypeScriptHelpers.getModuleSpecifier(
      importOrExportDeclaration
    );
    if (!moduleSpecifier) {
      throw new InternalError('Unable to parse module specifier');
    }

    const resolvedModule: ts.ResolvedModuleFull | undefined = TypeScriptInternals.getResolvedModule(
      importOrExportDeclaration.getSourceFile(),
      moduleSpecifier
    );

    if (resolvedModule === undefined) {
      // This should not happen, since getResolvedModule() specifically looks up names that the compiler
      // found in export declarations for this source file
      throw new InternalError(
        'getResolvedModule() could not resolve module name ' + JSON.stringify(moduleSpecifier)
      );
    }

    // Map the filename back to the corresponding SourceFile. This circuitous approach is needed because
    // we have no way to access the compiler's internal resolveExternalModuleName() function
    const moduleSourceFile: ts.SourceFile | undefined = this._program.getSourceFile(
      resolvedModule.resolvedFileName
    );
    if (!moduleSourceFile) {
      // This should not happen, since getResolvedModule() specifically looks up names that the compiler
      // found in export declarations for this source file
      throw new InternalError(
        'getSourceFile() failed to locate ' + JSON.stringify(resolvedModule.resolvedFileName)
      );
    }

    const moduleReference: IAstModuleReference = {
      moduleSpecifier: moduleSpecifier,
      moduleSpecifierSymbol: exportSymbol
    };
    const specifierAstModule: AstModule = this.fetchAstModuleFromSourceFile(
      moduleSourceFile,
      moduleReference
    );

    return specifierAstModule;
  }

  private _fetchAstImport(importSymbol: ts.Symbol | undefined, options: IAstImportOptions): AstImport {
    const key: string = AstImport.getKey(options);

    let astImport: AstImport | undefined = this._astImportsByKey.get(key);

    if (!astImport) {
      astImport = new AstImport(options);
      this._astImportsByKey.set(key, astImport);

      if (importSymbol) {
        const followedSymbol: ts.Symbol = TypeScriptHelpers.followAliases(importSymbol, this._typeChecker);

        astImport.astSymbol = this._astSymbolTable.fetchAstSymbol({
          followedSymbol: followedSymbol,
          isExternal: true,
          includeNominalAnalysis: false,
          addIfMissing: true
        });
      }
    }

    return astImport;
  }
}<|MERGE_RESOLUTION|>--- conflicted
+++ resolved
@@ -74,7 +74,10 @@
   private readonly _importableAmbientSourceFiles: Set<ts.SourceFile> = new Set<ts.SourceFile>();
 
   private readonly _astImportsByKey: Map<string, AstImport> = new Map<string, AstImport>();
-  private readonly _astImportAsModuleByModule: Map<AstModule, AstImportAsModule> = new Map<AstModule, AstImportAsModule>();
+  private readonly _astImportAsModuleByModule: Map<AstModule, AstImportAsModule> = new Map<
+    AstModule,
+    AstImportAsModule
+  >();
 
   public constructor(
     program: ts.Program,
@@ -374,8 +377,8 @@
           }
         }
 
-        // eslint-disable-next-line no-bitwise
         if (!(current.flags & ts.SymbolFlags.Alias)) {
+          // eslint-disable-line no-bitwise
           break;
         }
 
@@ -489,7 +492,6 @@
         //   SemicolonToken:  pre=[;]
 
         if (externalModulePath === undefined) {
-<<<<<<< HEAD
           const astModule: AstModule = this._fetchSpecifierAstModule(importDeclaration, declarationSymbol);
           let importAsModule: AstImportAsModule | undefined = this._astImportAsModuleByModule.get(astModule);
           if (importAsModule === undefined) {
@@ -500,15 +502,6 @@
             this._astImportAsModuleByModule.set(astModule, importAsModule);
           }
           return importAsModule;
-=======
-          // The implementation here only works when importing from an external module.
-          // The full solution is tracked by: https://github.com/microsoft/rushstack/issues/1029
-          throw new Error(
-            '"import * as ___ from ___;" is not supported yet for local files.' +
-              '\nFailure in: ' +
-              importDeclaration.getSourceFile().fileName
-          );
->>>>>>> a30cdf5b
         }
 
         // Here importSymbol=undefined because {@inheritDoc} and such are not going to work correctly for
