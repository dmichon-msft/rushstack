--- conflicted
+++ resolved
@@ -68,13 +68,8 @@
         },
 
         "reportFileName": {
-<<<<<<< HEAD
-          "description": "The filename for the complete (\"untrimmed\") API report files.  It will be combined with \"reportFolder\" or \"reportTempFolder\" to produce a full file path. The file extension should be \".api.md\", and the string should not contain a path separator such as \"\\\" or \"/\".",
+          "description": "The base filename for the API report files.  It will be combined with \"reportFolder\" or \"reportTempFolder\" to produce a full file path. The file extension should be \".api.md\", and the string should not contain a path separator such as \"\\\" or \"/\".  The \"complete\" report variant uses this base filename directly; other variants insert a name such as \"my-report.alpha.api.md\" or \"my-report.beta.api.md\" for alpha and beta variants.",
           "type": ["string"]
-=======
-          "description": "The base filename for the API report files.  It will be combined with \"reportFolder\" or \"reportTempFolder\" to produce a full file path. The file extension should be \".api.md\", and the string should not contain a path separator such as \"\\\" or \"/\".  The \"complete\" report variant uses this base filename directly; other variants insert a name such as \"my-report.alpha.api.md\" or \"my-report.beta.api.md\" for alpha and beta variants.",
-          "type": ["string", "null"]
->>>>>>> 838c191d
         },
 
         "reportVariants": {
