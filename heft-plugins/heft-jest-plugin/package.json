--- conflicted
+++ resolved
@@ -10,18 +10,10 @@
   "homepage": "https://rushstack.io/pages/heft/overview/",
   "license": "MIT",
   "scripts": {
-<<<<<<< HEAD
     "build": "node ./node_modules/@rushstack/heft-legacy/bin/heft --unmanaged build --clean",
     "start": "node ./node_modules/@rushstack/heft-legacy/bin/heft --unmanaged test --clean --watch",
     "_phase:build": "node ./node_modules/@rushstack/heft-legacy/bin/heft --unmanaged build --clean",
-    "_phase:test": "node ./node_modules/@rushstack/heft-legacy/bin/heft --unmanaged test --no-build",
-    "postinstall": "node ./includes/jestScriptTransformerPatch.js"
-=======
-    "build": "heft build --clean",
-    "start": "heft test --clean --watch",
-    "_phase:build": "heft build --clean",
-    "_phase:test": "heft test --no-build"
->>>>>>> e8f6e8d4
+    "_phase:test": "node ./node_modules/@rushstack/heft-legacy/bin/heft --unmanaged test --no-build"
   },
   "peerDependencies": {
     "@rushstack/heft": "^0.48.8",
