--- conflicted
+++ resolved
@@ -249,144 +249,7 @@
   public readonly versionPolicyName: string | undefined;
 }
 
-<<<<<<< HEAD
-// @public
-module RushConstants {
-  browserApprovedPackagesFilename: string = 'browser-approved-packages.json';
-
-  changeFilesFolderName: string = 'changes';
-
-  commonFolderName: string = 'common';
-
-  nodeModulesFolderName: string = 'node_modules';
-
-  nonbrowserApprovedPackagesFilename: string = 'nonbrowser-approved-packages.json';
-
-  npmShrinkwrapFilename: string = 'npm-shrinkwrap.json';
-
-  packageDepsFilename: string = 'package-deps.json';
-
-  packageJsonFilename: string = 'package.json';
-
-  pinnedVersionsFilename: string = 'pinned-versions.json';
-
-  pnpmShrinkwrapFilename: string = 'shrinkwrap.yaml';
-
-  rushTempFolderName: string = 'temp';
-
-  rushTempNpmScope: string = '@rush-temp';
-
-  rushTempProjectsFolderName: string = 'projects';
-
-  // @alpha (undocumented)
-  versionPoliciesFileName: string = 'version-policies.json';
-
-}
-
-// @public
-class Stopwatch {
-  constructor(getTime: () => number = Utilities.getTimeInMs);
-  public readonly duration: number;
-  public reset(): Stopwatch;
-  public static start(): Stopwatch;
-  // (undocumented)
-  public readonly state: StopwatchState;
-  public stop(): Stopwatch;
-  public toString(): string;
-}
-
-// @public
-enum StopwatchState {
-  // (undocumented)
-  Started = 2,
-  // (undocumented)
-  Stopped = 1
-}
-
-// @public
-class TaskError {
-  constructor(type: string, message: string);
-  // (undocumented)
-  protected _appendPrefix(errorMessage: string, mode: ErrorDetectionMode): string;
-  // (undocumented)
-  protected _message: string;
-  // (undocumented)
-  protected _type: string;
-  // (undocumented)
-  public toString(mode: ErrorDetectionMode): string;
-}
-
-// @public (undocumented)
-class Utilities {
-  public static createFolderWithRetry(folderName: string): void;
-  public static dangerouslyDeletePath(folderPath: string): void;
-  public static deleteFile(filePath: string): void;
-  public static directoryExists(path: string): boolean;
-  public static escapeShellParameter(parameter: string): string;
-  public static executeCommand(command: string, args: string[], workingDirectory: string,
-      suppressOutput: boolean = false, environmentVariables?: { [key: string]: string }): void;
-  public static executeCommandAndCaptureOutput(command: string, args: string[], workingDirectory: string,
-      environmentVariables?: { [key: string]: string }): string;
-  public static executeCommandAsync(command: string, args: string[], workingDirectory: string,
-      environmentVariables?: { [key: string]: string }): child_process.ChildProcess;
-  public static executeCommandWithRetry(command: string, args: string[], maxAttempts: number,
-      workingDirectory: string, suppressOutput: boolean = false): void;
-  // @alpha
-  public static executeShellCommand(command: string,
-      workingDirectory: string,
-      environmentVariables?: { [key: string]: string },
-      captureOutput: boolean = false): child_process.SpawnSyncReturns<Buffer>;
-  // @alpha
-  public static executeShellCommandAsync(command: string,
-      workingDirectory: string,
-      environmentVariables?: { [key: string]: string },
-      captureOutput: boolean = false): child_process.ChildProcess;
-  public static fileExists(path: string): boolean;
-  public static getAllReplaced(targetString: string, searchValue: string, replaceValue: string): string;
-  public static getConsoleWidth(): number;
-  public static getSetAsArray < T >(set: Set<T>): T[];
-  public static getTimeInMs(): number;
-  // (undocumented)
-  public static isFileTimestampCurrent(outputFilename: string, inputFilenames: string[]): boolean;
-  public static parseScopedPackageName: {
-    name: string;
-    scope: string;
-  }
-  public static retryUntilTimeout < TResult >(fn: () => TResult,
-                                             maxWaitTimeMs: number,
-                                             getTimeoutError: (innerError: Error) => Error,
-                                             fnName: string): TResult;
-}
-
-// @public (undocumented)
-class VersionControl {
-  // (undocumented)
-  public static getChangedFiles(prefix?: string, targetBranch?: string): string[];
-  // (undocumented)
-  public static getChangedFolders(targetBranch?: string): Array<string | undefined> | undefined;
-  public static getRemoteMasterBranch(repositoryUrl?: string): string;
-  public static getUncommittedChanges(): ReadonlyArray<string>;
-  // (undocumented)
-  public static hasUncommittedChanges(): boolean;
-}
-
-// @public (undocumented)
-class VersionMismatchFinder {
-  constructor(private _projects: RushConfigurationProject[]);
-  // (undocumented)
-  public getConsumersOfMismatch(mismatch: string, version: string): Array<string> | undefined;
-  // (undocumented)
-  public getMismatches(): Array<string>;
-  // (undocumented)
-  public getVersionsOfMismatch(mismatch: string): Array<string> | undefined;
-  // (undocumented)
-  public readonly numberOfMismatches: number;
-}
-
-// @alpha
-=======
-// @beta
->>>>>>> 05bc6985
+// @beta
 class VersionPolicy {
   // WARNING: The type "IVersionPolicyJson" needs to be exported by the package (e.g. added to index.ts)
   // @internal
