// DO NOT MODIFY THIS FILE MANUALLY BUT DO COMMIT IT. It is generated and used by Rush.
{
<<<<<<< HEAD
  "pnpmShrinkwrapHash": "05cf96fe7f04383e467c6d547a3e2004c0dcbdb4",
=======
  "pnpmShrinkwrapHash": "5aacaab0b25c1fb04d98a1be45eb615d50fd605c",
>>>>>>> b5d57331
  "preferredVersionsHash": "5222ca779ae69ebfd201e39c17f48ce9eaf8c3c2"
}<|MERGE_RESOLUTION|>--- conflicted
+++ resolved
@@ -1,9 +1,5 @@
 // DO NOT MODIFY THIS FILE MANUALLY BUT DO COMMIT IT. It is generated and used by Rush.
 {
-<<<<<<< HEAD
-  "pnpmShrinkwrapHash": "05cf96fe7f04383e467c6d547a3e2004c0dcbdb4",
-=======
   "pnpmShrinkwrapHash": "5aacaab0b25c1fb04d98a1be45eb615d50fd605c",
->>>>>>> b5d57331
   "preferredVersionsHash": "5222ca779ae69ebfd201e39c17f48ce9eaf8c3c2"
 }