--- conflicted
+++ resolved
@@ -1,9 +1,5 @@
 // DO NOT MODIFY THIS FILE MANUALLY BUT DO COMMIT IT. It is generated and used by Rush.
 {
-<<<<<<< HEAD
-  "pnpmShrinkwrapHash": "79406835ab08f3540053b63114e22f285a41b1c4",
-=======
   "pnpmShrinkwrapHash": "dbae06252c7f680ad367e1c99ccce18a2dc2edc7",
->>>>>>> c5a3475f
   "preferredVersionsHash": "1926a5b12ac8f4ab41e76503a0d1d0dccc9c0e06"
 }