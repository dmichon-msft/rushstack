// DO NOT MODIFY THIS FILE MANUALLY BUT DO COMMIT IT. It is generated and used by Rush.
{
<<<<<<< HEAD
  "pnpmShrinkwrapHash": "cfb1f7fcab8000f95244b7c09da6eb85fb4eac84",
=======
  "pnpmShrinkwrapHash": "a1681a4c0e1d3c156fa5e501a94688a520955940",
>>>>>>> 76a7f6cc
  "preferredVersionsHash": "5222ca779ae69ebfd201e39c17f48ce9eaf8c3c2"
}<|MERGE_RESOLUTION|>--- conflicted
+++ resolved
@@ -1,9 +1,5 @@
 // DO NOT MODIFY THIS FILE MANUALLY BUT DO COMMIT IT. It is generated and used by Rush.
 {
-<<<<<<< HEAD
-  "pnpmShrinkwrapHash": "cfb1f7fcab8000f95244b7c09da6eb85fb4eac84",
-=======
   "pnpmShrinkwrapHash": "a1681a4c0e1d3c156fa5e501a94688a520955940",
->>>>>>> 76a7f6cc
   "preferredVersionsHash": "5222ca779ae69ebfd201e39c17f48ce9eaf8c3c2"
 }