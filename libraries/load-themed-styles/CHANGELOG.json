--- conflicted
+++ resolved
@@ -2,8 +2,6 @@
   "name": "@microsoft/load-themed-styles",
   "entries": [
     {
-<<<<<<< HEAD
-=======
       "version": "2.0.43",
       "tag": "@microsoft/load-themed-styles_v2.0.43",
       "date": "Mon, 29 May 2023 15:21:15 GMT",
@@ -19,7 +17,6 @@
       }
     },
     {
->>>>>>> 87e2e678
       "version": "2.0.42",
       "tag": "@microsoft/load-themed-styles_v2.0.42",
       "date": "Mon, 22 May 2023 06:34:33 GMT",
