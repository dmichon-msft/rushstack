--- conflicted
+++ resolved
@@ -21,10 +21,6 @@
   },
   "dependencies": {
     "@rushstack/node-core-library": "workspace:*",
-<<<<<<< HEAD
-    "@types/node": "14.18.36",
-=======
->>>>>>> 6f8d2d82
     "chokidar": "~3.4.0",
     "glob": "~7.0.5"
   },
@@ -33,7 +29,7 @@
     "@rushstack/heft": "workspace:*",
     "@rushstack/heft-node-rig": "workspace:*",
     "@types/glob": "7.1.1",
-    "@types/node": "12.20.24"
+    "@types/node": "14.18.36"
   },
   "peerDependencies": {
     "@types/node": "^12.20.24"
